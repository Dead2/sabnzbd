--- conflicted
+++ resolved
@@ -4,10 +4,5 @@
 
 # You MUST use double quotes (so " and not ')
 
-<<<<<<< HEAD
-__version__ = "2.3.0"
-__baseline__ = "ba7d906beaff948ba7870903f3dbaa1dd31e2e80"
-=======
 __version__ = "2.4.0-develop"
-__baseline__ = "unknown"
->>>>>>> f1695ec8
+__baseline__ = "unknown"