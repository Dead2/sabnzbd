--- conflicted
+++ resolved
@@ -144,9 +144,6 @@
     RUNNING = 'Running'             # PP: User's post processing script is running
     VERIFYING = 'Verifying'         # PP: Job is being verified (by par2)
     DELETED = 'Deleted'             # Q:  Job has been deleted (and is almost gone)
-<<<<<<< HEAD
-=======
     PROP = 'Propagating'            # Q:  Delayed download
->>>>>>> 8abcf085
 
 NOTIFY_KEYS = ('startup', 'download', 'pp', 'complete', 'failed', 'queue_done', 'disk_full', 'warning', 'error', 'other')