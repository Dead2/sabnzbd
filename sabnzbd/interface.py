#!/usr/bin/python -OO
# Copyright 2008-2012 The SABnzbd-Team <team@sabnzbd.org>
#
# This program is free software; you can redistribute it and/or
# modify it under the terms of the GNU General Public License
# as published by the Free Software Foundation; either version 2
# of the License, or (at your option) any later version.
#
# This program is distributed in the hope that it will be useful,
# but WITHOUT ANY WARRANTY; without even the implied warranty of
# MERCHANTABILITY or FITNESS FOR A PARTICULAR PURPOSE.  See the
# GNU General Public License for more details.
#
# You should have received a copy of the GNU General Public License
# along with this program; if not, write to the Free Software
# Foundation, Inc., 51 Franklin Street, Fifth Floor, Boston, MA  02110-1301, USA.

"""
sabnzbd.interface - webinterface
"""

import os
import time
import cherrypy
import logging
import re
import urllib
from xml.sax.saxutils import escape

from sabnzbd.utils.rsslib import RSS, Item
import sabnzbd
import sabnzbd.rss
import sabnzbd.scheduler as scheduler

from Cheetah.Template import Template
from sabnzbd.misc import real_path, to_units, \
     diskfree, sanitize_foldername, time_format, HAVE_AMPM, \
     cat_to_opts, int_conv, globber, remove_all, get_base_url
from sabnzbd.panic import panic_old_queue
from sabnzbd.newswrapper import GetServerParms
from sabnzbd.newzbin import Bookmarks
from sabnzbd.bpsmeter import BPSMeter
from sabnzbd.encoding import TRANS, xml_name, LatinFilter, unicoder, special_fixer, \
                             platform_encode, latin1, encode_for_xml
import sabnzbd.config as config
import sabnzbd.cfg as cfg
import sabnzbd.newsunpack
from sabnzbd.postproc import PostProcessor
from sabnzbd.downloader import Downloader
from sabnzbd.nzbqueue import NzbQueue
import sabnzbd.wizard
from sabnzbd.utils.servertests import test_nntp_server_dict

from sabnzbd.constants import *
from sabnzbd.lang import list_languages, set_language

from sabnzbd.api import list_scripts, list_cats, del_from_section, \
     api_handler, build_queue, rss_qstatus, \
     retry_job, build_header, build_history, del_job_files, \
     format_bytes, calc_age, std_time, report, del_hist_job, Ttemplate, \
     _api_test_email, _api_test_notif

#------------------------------------------------------------------------------
# Global constants

DIRECTIVES = {
    'directiveStartToken': '<!--#',
    'directiveEndToken': '#-->',
    'prioritizeSearchListOverSelf' : True
}
FILTER = LatinFilter

#------------------------------------------------------------------------------
#
def check_server(host, port):
    """ Check if server address resolves properly """

    if host.lower() == 'localhost' and sabnzbd.AMBI_LOCALHOST:
        return badParameterResponse(T('Warning: LOCALHOST is ambiguous, use numerical IP-address.'))

    if GetServerParms(host, int_conv(port)):
        return ""
    else:
        return badParameterResponse(T('Server address "%s:%s" is not valid.') % (host, port))


def ConvertSpecials(p):
    """ Convert None to 'None' and 'Default' to ''
    """
    if p is None:
        p = 'None'
    elif p.lower() == T('Default').lower():
        p = ''
    return p


def Raiser(root, **kwargs):
    args = {}
    for key in kwargs:
        val = kwargs.get(key)
        if val:
            args[key] = val
    root = '%s?%s' % (root, urllib.urlencode(args))
    return cherrypy.HTTPRedirect(root)


def queueRaiser(root, kwargs):
    return Raiser(root, start=kwargs.get('start'),
                  limit=kwargs.get('limit'),
                  search=kwargs.get('search'),
                  _dc=kwargs.get('_dc'))

def dcRaiser(root, kwargs):
    return Raiser(root, _dc=kwargs.get('_dc'))

def rssRaiser(root, kwargs):
    return Raiser(root, feed=kwargs.get('feed'))

#------------------------------------------------------------------------------
def IsNone(value):
    """ Return True if either None, 'None' or '' """
    return value==None or value=="" or value.lower()=='none'


def Strip(txt):
    """ Return stripped string, can handle None """
    try:
        return txt.strip()
    except:
        return None


#------------------------------------------------------------------------------
# Web login support
def get_users():
    users = {}
    users[cfg.username()] = cfg.password()
    return users

def encrypt_pwd(pwd):
    return pwd


def set_auth(conf):
    """ Set the authentication for CherryPy
    """
    if cfg.username() and cfg.password():
        conf.update({'tools.basic_auth.on' : True, 'tools.basic_auth.realm' : cfg.login_realm(),
                     'tools.basic_auth.users' : get_users, 'tools.basic_auth.encrypt' : encrypt_pwd})
        conf.update({'/api':{'tools.basic_auth.on' : False},
                     '/m/api':{'tools.basic_auth.on' : False},
                     '/sabnzbd/api':{'tools.basic_auth.on' : False},
                     '/sabnzbd/m/api':{'tools.basic_auth.on' : False},
                     })
    else:
        conf.update({'tools.basic_auth.on':False})


def check_session(kwargs):
    """ Check session key """
    key = kwargs.get('session')
    if not key:
        key = kwargs.get('apikey')
    msg = None
    if not key:
        logging.warning(Ta('Missing Session key'))
        msg = T('Error: Session Key Required')
    elif key != cfg.api_key():
        logging.warning(Ta('Error: Session Key Incorrect'))
        msg = T('Error: Session Key Incorrect')
    return msg


#------------------------------------------------------------------------------
def check_apikey(kwargs, nokey=False):
    """ Check api key or nzbkey
        Return None when OK, otherwise an error message
    """
    output = kwargs.get('output')
    mode = kwargs.get('mode', '')
    callback = kwargs.get('callback')

    # Don't give a visible warning: these commands are used by some
    # external utilities to detect if username/password is required
    # The cfg item can suppress all visible warnings
    special = mode in ('get_scripts', 'qstatus') or not cfg.api_warnings.get()

    # For NZB upload calls, a separate key can be used
    nzbkey = kwargs.get('mode', '') in ('addid', 'addurl', 'addfile', 'addlocalfile')

    # First check APIKEY, if OK that's sufficient
    if not (cfg.disable_key() or nokey):
        key = kwargs.get('apikey')
        if not key:
            if not special:
                logging.warning(Ta('API Key missing, please enter the api key from Config->General into your 3rd party program:'))
            return report(output, 'API Key Required', callback=callback)
        elif nzbkey and key == cfg.nzb_key():
            return None
        elif key == cfg.api_key():
            return None
        else:
            logging.warning(Ta('API Key incorrect, Use the api key from Config->General in your 3rd party program:'))
            return report(output, 'API Key Incorrect', callback=callback)

    # No active APIKEY, check web credentials instead
    if cfg.username() and cfg.password():
        if kwargs.get('ma_username') == cfg.username() and kwargs.get('ma_password') == cfg.password():
            pass
        else:
            if not special:
                logging.warning(Ta('Authentication missing, please enter username/password from Config->General into your 3rd party program:'))
            return report(output, 'Missing authentication', callback=callback)
    return None


#------------------------------------------------------------------------------
class NoPage(object):
    def __init__(self):
        pass

    @cherrypy.expose
    def index(self, **kwargs):
        return badParameterResponse(T('Error: No secondary interface defined.'))



class MainPage(object):
    def __init__(self, web_dir, root, web_dir2=None, root2=None, web_dirc=None, prim=True, first=0):
        self.__root = root
        self.__web_dir = web_dir
        self.__prim = prim
        if first >= 1 and web_dir2:
            # Setup addresses for secondary skin
            self.m = MainPage(web_dir2, root2, web_dirc=web_dirc, prim=False)
        if first == 2:
            # Setup addresses with /sabnzbd prefix for primary and secondary skin
            self.sabnzbd = MainPage(web_dir, '/sabnzbd/', web_dir2, '/sabnzbd/m/', web_dirc=web_dirc, prim=True, first=1)
        self.queue = QueuePage(web_dir, root+'queue/', prim)
        self.history = HistoryPage(web_dir, root+'history/', prim)
        self.status = Status(web_dir, root+'status/', prim)
        if cfg.uniconfig() and web_dirc:
            self.config = ConfigPage(web_dirc, root+'config/', prim)
        else:
            self.config = ConfigPage(web_dir, root+'config/', prim)
        self.nzb = NzoPage(web_dir, root+'nzb/', prim)
        self.wizard = sabnzbd.wizard.Wizard(web_dir, root+'wizard/', prim)


    @cherrypy.expose
    def index(self, **kwargs):
        if sabnzbd.OLD_QUEUE and not cfg.warned_old_queue():
            cfg.warned_old_queue.set(True)
            config.save_config()
            return panic_old_queue()

        if kwargs.get('skip_wizard') or config.get_servers():
            info, pnfo_list, bytespersec = build_header(self.__prim, self.__web_dir)

            if cfg.newzbin_username() and cfg.newzbin_password.get_stars():
                info['newzbinDetails'] = True

            info['script_list'] = list_scripts(default=True)
            info['script'] = 'Default'

            info['cat'] = 'Default'
            info['cat_list'] = list_cats(True)
            info['have_rss_defined'] = bool(config.get_rss())
            info['have_watched_dir'] = bool(cfg.dirscan_dir())

            info['warning'] = ''
            if cfg.enable_unrar():
                if sabnzbd.newsunpack.RAR_PROBLEM and not cfg.ignore_wrong_unrar():
                    info['warning'] = T('Your UNRAR version is not recommended, get it from http://www.rarlab.com/rar_add.htm<br />')
                if not sabnzbd.newsunpack.RAR_COMMAND:
                    info['warning'] = T('No UNRAR program found, unpacking RAR files is not possible<br />')
            if not sabnzbd.newsunpack.PAR2_COMMAND:
                info['warning'] = T('No PAR2 program found, repairs not possible<br />')

            template = Template(file=os.path.join(self.__web_dir, 'main.tmpl'),
                                filter=FILTER, searchList=[info], compilerSettings=DIRECTIVES)
            return template.respond()
        else:
            # Redirect to the setup wizard
            raise cherrypy.HTTPRedirect('/wizard/')

    #@cherrypy.expose
    #def reset_lang(self, **kwargs):
    #    msg = check_session(kwargs)
    #    if msg: return msg
    #    set_language(cfg.language())
    #    raise dcRaiser(self.__root, kwargs)


    def add_handler(self, kwargs):
        id = kwargs.get('id', '')
        if not id:
            id = kwargs.get('url', '')
        pp = kwargs.get('pp')
        script = kwargs.get('script')
        cat = kwargs.get('cat')
        priority =  kwargs.get('priority')
        redirect = kwargs.get('redirect')
        nzbname = kwargs.get('nzbname')

        RE_NEWZBIN_URL = re.compile(r'/browse/post/(\d+)')
        newzbin_url = RE_NEWZBIN_URL.search(id.lower())

        id = Strip(id)
        if id and (id.isdigit() or len(id)==5):
            sabnzbd.add_msgid(id, pp, script, cat, priority, nzbname)
        elif newzbin_url:
            sabnzbd.add_msgid(Strip(newzbin_url.group(1)), pp, script, cat, priority, nzbname)
        elif id:
            sabnzbd.add_url(id, pp, script, cat, priority, nzbname)
        if not redirect:
            redirect = self.__root
        raise cherrypy.HTTPRedirect(redirect)


    @cherrypy.expose
    def addID(self, **kwargs):
        msg = check_session(kwargs)
        if msg: return msg
        raise self.add_handler(kwargs)


    @cherrypy.expose
    def addURL(self, **kwargs):
        msg = check_session(kwargs)
        if msg: return msg
        raise self.add_handler(kwargs)


    @cherrypy.expose
    def addFile(self, **kwargs):
        msg = check_session(kwargs)
        if msg: return msg

        nzbfile = kwargs.get('nzbfile')
        if nzbfile is not None and nzbfile.filename and nzbfile.value:
            sabnzbd.add_nzbfile(nzbfile, kwargs.get('pp'), kwargs.get('script'),
                                kwargs.get('cat'), kwargs.get('priority', NORMAL_PRIORITY))
        raise dcRaiser(self.__root, kwargs)

    @cherrypy.expose
    def shutdown(self, **kwargs):
        msg = check_session(kwargs)
        if msg:
            yield msg
        else:
            yield "Initiating shutdown..."
            sabnzbd.halt()
            yield "<br>SABnzbd-%s shutdown finished" % sabnzbd.__version__
            cherrypy.engine.exit()
            sabnzbd.SABSTOP = True

    @cherrypy.expose
    def pause(self, **kwargs):
        msg = check_session(kwargs)
        if msg: return msg

        scheduler.plan_resume(0)
        Downloader.do.pause()
        raise dcRaiser(self.__root, kwargs)

    @cherrypy.expose
    def resume(self, **kwargs):
        msg = check_session(kwargs)
        if msg: return msg

        scheduler.plan_resume(0)
        sabnzbd.unpause_all()
        raise dcRaiser(self.__root, kwargs)

    @cherrypy.expose
    def rss(self, **kwargs):
        msg = check_apikey(kwargs, nokey=True)
        if msg: return msg

        if kwargs.get('mode') == 'history':
            return rss_history(cherrypy.url(), limit=kwargs.get('limit',50), search=kwargs.get('search'))
        elif kwargs.get('mode') == 'queue':
            return rss_qstatus()
        elif kwargs.get('mode') == 'warnings':
            return rss_warnings()

    @cherrypy.expose
    def tapi(self, **kwargs):
        """Handler for API over http, for template use
        """
        msg = check_session(kwargs)
        if msg: return msg
        return api_handler(kwargs)

    @cherrypy.expose
    def api(self, **kwargs):
        """Handler for API over http, with explicit authentication parameters
        """
        logging.debug('API-call from %s %s', cherrypy.request.remote.ip, kwargs)
        if kwargs.get('mode', '') not in ('version', 'auth'):
            msg = check_apikey(kwargs)
            if msg: return msg
        return api_handler(kwargs)

    @cherrypy.expose
    def scriptlog(self, **kwargs):
        """ Duplicate of scriptlog of History, needed for some skins """
        # No session key check, due to fixed URLs

        name = kwargs.get('name')
        if name:
            history_db = cherrypy.thread_data.history_db
            return ShowString(history_db.get_name(name), history_db.get_script_log(name))
        else:
            raise dcRaiser(self.__root, kwargs)

    @cherrypy.expose
    def retry(self, **kwargs):
        """ Duplicate of retry of History, needed for some skins """
        msg = check_session(kwargs)
        if msg: return msg
        job = kwargs.get('job', '')
        url = kwargs.get('url', '').strip()
        pp = kwargs.get('pp')
        cat = kwargs.get('cat')
        script = kwargs.get('script')
        if url and (url.isdigit() or len(url)==5):
            sabnzbd.add_msgid(url, pp, script, cat)
        elif url:
            sabnzbd.add_url(url, pp, script, cat, nzbname=kwargs.get('nzbname'))
        del_hist_job(job, del_files=True)
        raise dcRaiser(self.__root, kwargs)

    @cherrypy.expose
    def retry_pp(self, **kwargs):
        # Duplicate of History/retry_pp to please the SMPL skin :(
        msg = check_session(kwargs)
        if msg: return msg
        retry_job(kwargs.get('job'), kwargs.get('nzbfile'))
        raise dcRaiser(self.__root, kwargs)


#------------------------------------------------------------------------------
class NzoPage(object):
    def __init__(self, web_dir, root, prim):
        self.__root = root
        self.__web_dir = web_dir
        self.__verbose = False
        self.__prim = prim
        self.__cached_selection = {} #None

    @cherrypy.expose
    def default(self, *args, **kwargs):
        # Allowed URL's
        # /nzb/SABnzbd_nzo_xxxxx/
        # /nzb/SABnzbd_nzo_xxxxx/details
        # /nzb/SABnzbd_nzo_xxxxx/files
        # /nzb/SABnzbd_nzo_xxxxx/bulk_operation
        # /nzb/SABnzbd_nzo_xxxxx/save

        nzo_id = None
        for a in args:
            if a.startswith('SABnzbd_nzo'):
                nzo_id = a
                break

        if nzo_id and NzbQueue.do.get_nzo(nzo_id):
            info, pnfo_list, bytespersec = build_header(self.__prim, self.__web_dir)

            # /SABnzbd_nzo_xxxxx/bulk_operation
            if 'bulk_operation' in args:
                return self.bulk_operation(nzo_id, kwargs)

            # /SABnzbd_nzo_xxxxx/details
            elif 'details' in args:
                info =  self.nzo_details(info, pnfo_list, nzo_id)

            # /SABnzbd_nzo_xxxxx/files
            elif 'files' in args:
                info =  self.nzo_files(info, pnfo_list, nzo_id)

            # /SABnzbd_nzo_xxxxx/save
            elif 'save' in args:
                self.save_details(nzo_id, args, kwargs)
                return # never reached

            # /SABnzbd_nzo_xxxxx/
            else:
                info =  self.nzo_details(info, pnfo_list, nzo_id)
                info =  self.nzo_files(info, pnfo_list, nzo_id)

            template = Template(file=os.path.join(self.__web_dir, 'nzo.tmpl'),
                                filter=FILTER, searchList=[info], compilerSettings=DIRECTIVES)
            return template.respond()
        else:
            # Job no longer exists, go to main page
            raise dcRaiser(cherrypy._urljoin(self.__root, '../queue/'), {})

    def nzo_details(self, info, pnfo_list, nzo_id):
        slot = {}
        n = 0
        for pnfo in pnfo_list:
            if pnfo[PNFO_NZO_ID_FIELD] == nzo_id:
                nzo = sabnzbd.nzbqueue.get_nzo(nzo_id)
                repair = pnfo[PNFO_REPAIR_FIELD]
                unpack = pnfo[PNFO_UNPACK_FIELD]
                delete = pnfo[PNFO_DELETE_FIELD]
                unpackopts = sabnzbd.opts_to_pp(repair, unpack, delete)
                script = pnfo[PNFO_SCRIPT_FIELD]
                if script is None:
                    script = 'None'
                cat = pnfo[PNFO_EXTRA_FIELD1]
                if not cat:
                    cat = 'None'
                filename = xml_name(nzo.final_name_pw_clean)
                priority = pnfo[PNFO_PRIORITY_FIELD]

                slot['nzo_id'] =  str(nzo_id)
                slot['cat'] = cat
                slot['filename'] = filename
                slot['script'] = script
                slot['priority'] = str(priority)
                slot['unpackopts'] = str(unpackopts)
                info['index'] = n
                break
            n += 1

        info['slot'] = slot
        info['script_list'] = list_scripts()
        info['cat_list'] = list_cats()
        info['noofslots'] = len(pnfo_list)

        return info

    def nzo_files(self, info, pnfo_list, nzo_id):

        active = []
        for pnfo in pnfo_list:
            if pnfo[PNFO_NZO_ID_FIELD] == nzo_id:
                info['nzo_id'] = nzo_id
                info['filename'] = xml_name(pnfo[PNFO_FILENAME_FIELD])

                for tup in pnfo[PNFO_ACTIVE_FILES_FIELD]:
                    bytes_left, bytes, fn, date, nzf_id = tup
                    checked = False
                    if nzf_id in self.__cached_selection and \
                       self.__cached_selection[nzf_id] == 'on':
                        checked = True

                    line = {'filename':xml_name(fn),
                            'mbleft':"%.2f" % (bytes_left / MEBI),
                            'mb':"%.2f" % (bytes / MEBI),
                            'size': format_bytes(bytes),
                            'sizeleft':format_bytes(bytes_left),
                            'nzf_id':nzf_id,
                            'age':calc_age(date),
                            'checked':checked}
                    active.append(line)
                break

        info['active_files'] = active
        return info


    def save_details(self, nzo_id, args, kwargs):
        index = kwargs.get('index', None)
        name = kwargs.get('name', None)
        pp = kwargs.get('pp', None)
        script = kwargs.get('script', None)
        cat = kwargs.get('cat', None)
        priority = kwargs.get('priority', None)
        nzo = sabnzbd.nzbqueue.get_nzo(nzo_id)

        if index != None:
            NzbQueue.do.switch(nzo_id, index)
        if name != None:
            NzbQueue.do.change_name(nzo_id, special_fixer(name))
        if cat != None:
            NzbQueue.do.change_cat(nzo_id,cat)
        if script != None:
            NzbQueue.do.change_script(nzo_id,script)
        if pp != None:
            NzbQueue.do.change_opts(nzo_id,pp)
        if priority != None and nzo and nzo.priority != int(priority):
            NzbQueue.do.set_priority(nzo_id, priority)

        raise dcRaiser(cherrypy._urljoin(self.__root, '../queue/'), {})

    def bulk_operation(self, nzo_id, kwargs):
        self.__cached_selection = kwargs
        if kwargs['action_key'] == 'Delete':
            for key in kwargs:
                if kwargs[key] == 'on':
                    NzbQueue.do.remove_nzf(nzo_id, key)

        elif kwargs['action_key'] == 'Top' or kwargs['action_key'] == 'Up' or \
             kwargs['action_key'] == 'Down' or kwargs['action_key'] == 'Bottom':
            nzf_ids = []
            for key in kwargs:
                if kwargs[key] == 'on':
                    nzf_ids.append(key)
            if kwargs['action_key'] == 'Top':
                NzbQueue.do.move_top_bulk(nzo_id, nzf_ids)
            elif kwargs['action_key'] == 'Up':
                NzbQueue.do.move_up_bulk(nzo_id, nzf_ids)
            elif kwargs['action_key'] == 'Down':
                NzbQueue.do.move_down_bulk(nzo_id, nzf_ids)
            elif kwargs['action_key'] == 'Bottom':
                NzbQueue.do.move_bottom_bulk(nzo_id, nzf_ids)

        if sabnzbd.nzbqueue.get_nzo(nzo_id):
            url = cherrypy._urljoin(self.__root, nzo_id)
        else:
            url = cherrypy._urljoin(self.__root, '../queue')
        if url and not url.endswith('/'):
            url += '/'
        raise dcRaiser(url, kwargs)


#------------------------------------------------------------------------------
class QueuePage(object):
    def __init__(self, web_dir, root, prim):
        self.__root = root
        self.__web_dir = web_dir
        self.__verbose = False
        self.__verbose_list = []
        self.__prim = prim

    @cherrypy.expose
    def index(self, **kwargs):
        start = kwargs.get('start')
        limit = kwargs.get('limit')
        dummy2 = kwargs.get('dummy2')

        info, pnfo_list, bytespersec, self.__verbose_list, self.__dict__ = build_queue(self.__web_dir, self.__root, self.__verbose,\
                                                                                       self.__prim, self.__web_dir, self.__verbose_list, self.__dict__, start=start, limit=limit, dummy2=dummy2, trans=True)

        template = Template(file=os.path.join(self.__web_dir, 'queue.tmpl'),
                            filter=FILTER, searchList=[info], compilerSettings=DIRECTIVES)
        return template.respond()



    @cherrypy.expose
    def delete(self, **kwargs):
        msg = check_session(kwargs)
        if msg: return msg
        uid = kwargs.get('uid')
        del_files = int_conv(kwargs.get('del_files'))
        if uid:
            NzbQueue.do.remove(uid, False, keep_basic=not del_files, del_files=del_files)
        raise queueRaiser(self.__root, kwargs)

    @cherrypy.expose
    def purge(self, **kwargs):
        msg = check_session(kwargs)
        if msg: return msg
        NzbQueue.do.remove_all()
        raise queueRaiser(self.__root, kwargs)

    @cherrypy.expose
    def removeNzf(self, **kwargs):
        msg = check_session(kwargs)
        if msg: return msg
        nzo_id = kwargs.get('nzo_id')
        nzf_id = kwargs.get('nzf_id')
        if nzo_id and nzf_id:
            NzbQueue.do.remove_nzf(nzo_id, nzf_id)
        raise queueRaiser(self.__root, kwargs)

    @cherrypy.expose
    def tog_verbose(self, **kwargs):
        msg = check_session(kwargs)
        if msg: return msg
        self.__verbose = not self.__verbose
        raise queueRaiser(self.__root, kwargs)

    @cherrypy.expose
    def tog_uid_verbose(self, **kwargs):
        msg = check_session(kwargs)
        if msg: return msg
        uid = kwargs.get('uid')
        if self.__verbose_list.count(uid):
            self.__verbose_list.remove(uid)
        else:
            self.__verbose_list.append(uid)
        raise queueRaiser(self.__root, kwargs)

    @cherrypy.expose
    def change_queue_complete_action(self, **kwargs):
        """
        Action or script to be performed once the queue has been completed
        Scripts are prefixed with 'script_'
        """
        msg = check_session(kwargs)
        if msg: return msg
        action = kwargs.get('action')
        sabnzbd.change_queue_complete_action(action)
        raise queueRaiser(self.__root, kwargs)

    @cherrypy.expose
    def switch(self, **kwargs):
        msg = check_session(kwargs)
        if msg: return msg
        uid1 = kwargs.get('uid1')
        uid2 = kwargs.get('uid2')
        if uid1 and uid2:
            NzbQueue.do.switch(uid1, uid2)
        raise queueRaiser(self.__root, kwargs)

    @cherrypy.expose
    def change_opts(self, **kwargs):
        msg = check_session(kwargs)
        if msg: return msg
        nzo_id = kwargs.get('nzo_id')
        pp = kwargs.get('pp', '')
        if nzo_id and pp and pp.isdigit():
            NzbQueue.do.change_opts(nzo_id, int(pp))
        raise queueRaiser(self.__root, kwargs)

    @cherrypy.expose
    def change_script(self, **kwargs):
        msg = check_session(kwargs)
        if msg: return msg
        nzo_id = kwargs.get('nzo_id')
        script = kwargs.get('script', '')
        if nzo_id and script:
            if script == 'None':
                script = None
            NzbQueue.do.change_script(nzo_id, script)
        raise queueRaiser(self.__root, kwargs)

    @cherrypy.expose
    def change_cat(self, **kwargs):
        msg = check_session(kwargs)
        if msg: return msg
        nzo_id = kwargs.get('nzo_id')
        cat = kwargs.get('cat', '')
        if nzo_id and cat:
            if cat == 'None':
                cat = None
            NzbQueue.do.change_cat(nzo_id, cat)
            cat, pp, script, priority = cat_to_opts(cat)
            NzbQueue.do.change_script(nzo_id, script)
            NzbQueue.do.change_opts(nzo_id, pp)
            NzbQueue.do.set_priority(nzo_id, priority)

        raise queueRaiser(self.__root, kwargs)

    @cherrypy.expose
    def shutdown(self, **kwargs):
        msg = check_session(kwargs)
        if msg:
            yield msg
        else:
            yield "Initiating shutdown..."
            sabnzbd.halt()
            cherrypy.engine.exit()
            yield "<br>SABnzbd-%s shutdown finished" % sabnzbd.__version__
            sabnzbd.SABSTOP = True

    @cherrypy.expose
    def pause(self, **kwargs):
        msg = check_session(kwargs)
        if msg: return msg
        scheduler.plan_resume(0)
        Downloader.do.pause()
        raise queueRaiser(self.__root, kwargs)

    @cherrypy.expose
    def resume(self, **kwargs):
        msg = check_session(kwargs)
        if msg: return msg
        scheduler.plan_resume(0)
        sabnzbd.unpause_all()
        raise queueRaiser(self.__root, kwargs)

    @cherrypy.expose
    def pause_nzo(self, **kwargs):
        msg = check_session(kwargs)
        if msg: return msg
        uid = kwargs.get('uid', '')
        NzbQueue.do.pause_multiple_nzo(uid.split(','))
        raise queueRaiser(self.__root, kwargs)

    @cherrypy.expose
    def resume_nzo(self, **kwargs):
        msg = check_session(kwargs)
        if msg: return msg
        uid = kwargs.get('uid', '')
        NzbQueue.do.resume_multiple_nzo(uid.split(','))
        raise queueRaiser(self.__root, kwargs)

    @cherrypy.expose
    def set_priority(self, **kwargs):
        msg = check_session(kwargs)
        if msg: return msg
        sabnzbd.nzbqueue.set_priority(kwargs.get('nzo_id'), kwargs.get('priority'))
        raise queueRaiser(self.__root, kwargs)

    @cherrypy.expose
    def sort_by_avg_age(self, **kwargs):
        msg = check_session(kwargs)
        if msg: return msg
        sabnzbd.nzbqueue.sort_queue('avg_age', kwargs.get('dir'))
        raise queueRaiser(self.__root, kwargs)

    @cherrypy.expose
    def sort_by_name(self, **kwargs):
        msg = check_session(kwargs)
        if msg: return msg
        sabnzbd.nzbqueue.sort_queue('name', kwargs.get('dir'))
        raise queueRaiser(self.__root, kwargs)

    @cherrypy.expose
    def sort_by_size(self, **kwargs):
        msg = check_session(kwargs)
        if msg: return msg
        sabnzbd.nzbqueue.sort_queue('size', kwargs.get('dir'))
        raise queueRaiser(self.__root, kwargs)

    @cherrypy.expose
    def set_speedlimit(self, **kwargs):
        msg = check_session(kwargs)
        if msg: return msg
        Downloader.do.limit_speed(int_conv(kwargs.get('value')))
        raise dcRaiser(self.__root, kwargs)

    @cherrypy.expose
    def set_pause(self, **kwargs):
        msg = check_session(kwargs)
        if msg: return msg
        scheduler.plan_resume(int_conv(kwargs.get('value')))
        raise dcRaiser(self.__root, kwargs)

class HistoryPage(object):
    def __init__(self, web_dir, root, prim):
        self.__root = root
        self.__web_dir = web_dir
        self.__verbose = False
        self.__verbose_list = []
        self.__failed_only = False
        self.__prim = prim

    @cherrypy.expose
    def index(self, **kwargs):
        start = kwargs.get('start')
        limit = kwargs.get('limit')
        search = kwargs.get('search')
        failed_only = kwargs.get('failed_only')
        if failed_only is None:
            failed_only = self.__failed_only

        history, pnfo_list, bytespersec = build_header(self.__prim, self.__web_dir)

        history['isverbose'] = self.__verbose
        history['failed_only'] = failed_only

        if cfg.newzbin_username() and cfg.newzbin_password():
            history['newzbinDetails'] = True

        #history_items, total_bytes, bytes_beginning = sabnzbd.history_info()
        #history['bytes_beginning'] = "%.2f" % (bytes_beginning / GIGI)

        grand, month, week, day = BPSMeter.do.get_sums()
        history['total_size'], history['month_size'], history['week_size'], history['day_size'] = \
               to_units(grand), to_units(month), to_units(week), to_units(day)

        history['lines'], history['fetched'], history['noofslots'] = build_history(limit=limit, start=start, verbose=self.__verbose, verbose_list=self.__verbose_list, search=search, failed_only=failed_only)

        if search:
            history['search'] = escape(search)
        else:
            history['search'] = ''

        history['start'] = int_conv(start)
        history['limit'] = int_conv(limit)
        history['finish'] = history['start'] + history['limit']
        if history['finish'] > history['noofslots']:
            history['finish'] = history['noofslots']
        if not history['finish']:
            history['finish'] = history['fetched']
        history['time_format'] = time_format

        template = Template(file=os.path.join(self.__web_dir, 'history.tmpl'),
                            filter=FILTER, searchList=[history], compilerSettings=DIRECTIVES)
        return template.respond()

    @cherrypy.expose
    def purge(self, **kwargs):
        msg = check_session(kwargs)
        if msg: return msg
        history_db = cherrypy.thread_data.history_db
        history_db.remove_history()
        raise queueRaiser(self.__root, kwargs)

    @cherrypy.expose
    def delete(self, **kwargs):
        msg = check_session(kwargs)
        if msg: return msg
        job = kwargs.get('job')
        del_files = int_conv(kwargs.get('del_files'))
        if job:
            jobs = job.split(',')
            for job in jobs:
                del_hist_job(job, del_files=del_files)
        raise queueRaiser(self.__root, kwargs)

    @cherrypy.expose
    def retry_pp(self, **kwargs):
        msg = check_session(kwargs)
        if msg: return msg
        retry_job(kwargs.get('job'), kwargs.get('nzbfile'))
        raise queueRaiser(self.__root, kwargs)

    @cherrypy.expose
    def purge_failed(self, **kwargs):
        msg = check_session(kwargs)
        if msg: return msg
        del_files = bool(int_conv(kwargs.get('del_files')))
        history_db = cherrypy.thread_data.history_db
        if del_files:
            del_job_files(history_db.get_failed_paths())
        history_db.remove_failed()
        raise queueRaiser(self.__root, kwargs)

    @cherrypy.expose
    def reset(self, **kwargs):
        msg = check_session(kwargs)
        if msg: return msg
        #sabnzbd.reset_byte_counter()
        raise queueRaiser(self.__root, kwargs)

    @cherrypy.expose
    def tog_verbose(self, **kwargs):
        msg = check_session(kwargs)
        if msg: return msg
        jobs = kwargs.get('jobs')
        if not jobs:
            self.__verbose = not self.__verbose
            self.__verbose_list = []
        else:
            if self.__verbose:
                self.__verbose = False
            else:
                jobs = jobs.split(',')
                for job in jobs:
                    if job in self.__verbose_list:
                        self.__verbose_list.remove(job)
                    else:
                        self.__verbose_list.append(job)
        raise queueRaiser(self.__root, kwargs)

    @cherrypy.expose
    def tog_failed_only(self, **kwargs):
        msg = check_session(kwargs)
        if msg: return msg
        self.__failed_only = not self.__failed_only
        raise queueRaiser(self.__root, kwargs)

    @cherrypy.expose
    def scriptlog(self, **kwargs):
        """ Duplicate of scriptlog of History, needed for some skins """
        # No session key check, due to fixed URLs

        name = kwargs.get('name')
        if name:
            history_db = cherrypy.thread_data.history_db
            return ShowString(history_db.get_name(name), history_db.get_script_log(name))
        else:
            raise dcRaiser(self.__root, kwargs)

    @cherrypy.expose
    def retry(self, **kwargs):
        msg = check_session(kwargs)
        if msg: return msg
        job = kwargs.get('job', '')
        url = kwargs.get('url', '').strip()
        pp = kwargs.get('pp')
        cat = kwargs.get('cat')
        script = kwargs.get('script')
        if url and (url.isdigit() or len(url)==5):
            sabnzbd.add_msgid(url, pp, script, cat)
        elif url:
            sabnzbd.add_url(url, pp, script, cat, nzbname=kwargs.get('nzbname'))
        del_hist_job(job, del_files=True)
        raise dcRaiser(self.__root, kwargs)


#------------------------------------------------------------------------------
class ConfigPage(object):
    def __init__(self, web_dir, root, prim):
        self.__root = root
        self.__web_dir = web_dir
        self.__prim = prim
        self.folders = ConfigFolders(web_dir, root+'folders/', prim)
        self.notify = ConfigNotify(web_dir, root+'notify/', prim)
        self.general = ConfigGeneral(web_dir, root+'general/', prim)
        self.indexers = ConfigIndexers(web_dir, root+'indexers/', prim)
        self.rss = ConfigRss(web_dir, root+'rss/', prim)
        self.scheduling = ConfigScheduling(web_dir, root+'scheduling/', prim)
        self.server = ConfigServer(web_dir, root+'server/', prim)
        self.switches = ConfigSwitches(web_dir, root+'switches/', prim)
        self.categories = ConfigCats(web_dir, root+'categories/', prim)
        self.sorting = ConfigSorting(web_dir, root+'sorting/', prim)
        self.special = ConfigSpecial(web_dir, root+'special/', prim)


    @cherrypy.expose
    def index(self, **kwargs):
        conf, pnfo_list, bytespersec = build_header(self.__prim, self.__web_dir)

        conf['configfn'] = config.get_filename()
        conf['cmdline'] = sabnzbd.CMDLINE

        new = {}
        for svr in config.get_servers():
            new[svr] = {}
        conf['servers'] = new

        conf['folders'] = sabnzbd.nzbqueue.scan_jobs(all=False, action=False)

        template = Template(file=os.path.join(self.__web_dir, 'config.tmpl'),
                            filter=FILTER, searchList=[conf], compilerSettings=DIRECTIVES)
        return template.respond()

    @cherrypy.expose
    def restart(self, **kwargs):
        msg = check_session(kwargs)
        if msg:
            yield msg
        else:
            yield T('Initiating restart...<br />')
            sabnzbd.halt()
            yield T('&nbsp<br />SABnzbd shutdown finished.<br />Wait for about 5 second and then click the button below.<br /><br /><strong><a href="..">Refresh</a></strong><br />')
            cherrypy.engine.restart()

    @cherrypy.expose
    def repair(self, **kwargs):
        msg = check_session(kwargs)
        if msg:
            yield msg
        else:
            sabnzbd.request_repair()
            yield T('Initiating restart...<br />')
            sabnzbd.halt()
            yield T('&nbsp<br />SABnzbd shutdown finished.<br />Wait for about 5 second and then click the button below.<br /><br /><strong><a href="..">Refresh</a></strong><br />')
            cherrypy.engine.restart()

    @cherrypy.expose
    def delete(self, **kwargs):
        msg = check_session(kwargs)
        if msg: return msg
        orphan_delete(kwargs)
        raise dcRaiser(self.__root, kwargs)

    @cherrypy.expose
    def add(self, **kwargs):
        msg = check_session(kwargs)
        if msg: return msg
        orphan_add(kwargs)
        raise dcRaiser(self.__root, kwargs)

def orphan_delete(kwargs):
    path = kwargs.get('name')
    if path:
        path = os.path.join(cfg.download_dir.get_path(), path)
        remove_all(path, recursive=True)

def orphan_add(kwargs):
    path = kwargs.get('name')
    if path:
        path = os.path.join(cfg.download_dir.get_path(), path)
        sabnzbd.nzbqueue.repair_job(path, None)


#------------------------------------------------------------------------------
LIST_DIRPAGE = ( \
    'download_dir', 'download_free', 'complete_dir', 'cache_dir', 'admin_dir',
    'nzb_backup_dir', 'dirscan_dir', 'dirscan_speed', 'script_dir',
    'email_dir', 'permissions', 'log_dir', 'password_file'
)

class ConfigFolders(object):
    def __init__(self, web_dir, root, prim):
        self.__root = root
        self.__web_dir = web_dir
        self.__prim = prim

    @cherrypy.expose
    def index(self, **kwargs):
        if cfg.configlock():
            return Protected()

        conf, pnfo_list, bytespersec = build_header(self.__prim, self.__web_dir)

        for kw in LIST_DIRPAGE:
            conf[kw] = config.get_config('misc', kw)()

        # Temporary fix, problem with build_header
        conf['restart_req'] = sabnzbd.RESTART_REQ

        template = Template(file=os.path.join(self.__web_dir, 'config_folders.tmpl'),
                            filter=FILTER, searchList=[conf], compilerSettings=DIRECTIVES)
        return template.respond()

    @cherrypy.expose
    def saveDirectories(self, **kwargs):
        msg = check_session(kwargs)
        if msg: return msg

        for kw in LIST_DIRPAGE:
            value = kwargs.get(kw)
            if value != None:
                value = platform_encode(value)
                if kw in ('complete_dir', 'dirscan_dir'):
                    msg = config.get_config('misc', kw).set(value, create=True)
                else:
                    msg = config.get_config('misc', kw).set(value)
                if msg:
                    return badParameterResponse(msg)

        sabnzbd.check_incomplete_vs_complete()
        config.save_config()
        raise dcRaiser(self.__root, kwargs)


SWITCH_LIST = \
            ('par2_multicore', 'par_option', 'enable_unrar', 'enable_unzip', 'enable_filejoin',
             'enable_tsjoin', 'send_group', 'fail_on_crc', 'top_only',
             'enable_par_cleanup', 'auto_sort', 'check_new_rel', 'auto_disconnect',
             'safe_postproc', 'no_dupes', 'replace_spaces', 'replace_dots', 'replace_illegal', 'auto_browser',
             'ignore_samples', 'pause_on_post_processing', 'quick_check', 'nice', 'ionice',
             'ssl_type', 'pre_script', 'pause_on_pwrar', 'ampm', 'sfv_check', 'folder_rename',
             'unpack_check', 'quota_size', 'quota_day', 'quota_resume', 'quota_period',
             'pre_check', 'max_art_tries', 'max_art_opt', 'enable_7zip'
             )

#------------------------------------------------------------------------------
class ConfigSwitches(object):
    def __init__(self, web_dir, root, prim):
        self.__root = root
        self.__web_dir = web_dir
        self.__prim = prim

    @cherrypy.expose
    def index(self, **kwargs):
        if cfg.configlock():
            return Protected()

        conf, pnfo_list, bytespersec = build_header(self.__prim, self.__web_dir)

        conf['nt'] = sabnzbd.WIN32
        conf['have_nice'] = bool(sabnzbd.newsunpack.NICE_COMMAND)
        conf['have_ionice'] = bool(sabnzbd.newsunpack.IONICE_COMMAND)
        conf['have_unrar'] = bool(sabnzbd.newsunpack.RAR_COMMAND)
        conf['have_unzip'] = bool(sabnzbd.newsunpack.ZIP_COMMAND)
        conf['have_7zip'] = bool(sabnzbd.newsunpack.SEVEN_COMMAND)

        for kw in SWITCH_LIST:
            conf[kw] = config.get_config('misc', kw)()

        conf['script_list'] = list_scripts() or ['None']
        conf['have_ampm'] = HAVE_AMPM

        template = Template(file=os.path.join(self.__web_dir, 'config_switches.tmpl'),
                            filter=FILTER, searchList=[conf], compilerSettings=DIRECTIVES)
        return template.respond()

    @cherrypy.expose
    def saveSwitches(self, **kwargs):
        msg = check_session(kwargs)
        if msg: return msg

        for kw in SWITCH_LIST:
            item = config.get_config('misc', kw)
            value = platform_encode(kwargs.get(kw))
            msg = item.set(value)
            if msg:
                return badParameterResponse(msg)

        config.save_config()
        raise dcRaiser(self.__root, kwargs)



#------------------------------------------------------------------------------
SPECIAL_BOOL_LIST = \
            ( 'start_paused', 'no_penalties', 'ignore_wrong_unrar', 'create_group_folders',
              'queue_complete_pers', 'api_warnings', 'allow_64bit_tools', 'par2_multicore',
              'never_repair', 'allow_streaming', 'ignore_unrar_dates', 'rss_filenames',
              'osx_menu', 'osx_speed', 'win_menu', 'uniconfig', 'use_pickle', 'allow_incomplete_nzb',
              'randomize_server_ip', 'no_ipv6'
            )
SPECIAL_VALUE_LIST = \
            ( 'size_limit', 'folder_max_length', 'fsys_type', 'movie_rename_limit', 'nomedia_marker',
              'req_completion_rate', 'wait_ext_drive'
            )

class ConfigSpecial(object):
    def __init__(self, web_dir, root, prim):
        self.__root = root
        self.__web_dir = web_dir
        self.__prim = prim

    @cherrypy.expose
    def index(self, **kwargs):
        if cfg.configlock():
            return Protected()

        conf, pnfo_list, bytespersec = build_header(self.__prim, self.__web_dir)

        conf['nt'] = sabnzbd.WIN32

        conf['switches'] = [ (kw, config.get_config('misc', kw)(), config.get_config('misc', kw).default()) for kw in SPECIAL_BOOL_LIST]
        conf['entries'] = [ (kw, config.get_config('misc', kw)(), config.get_config('misc', kw).default()) for kw in SPECIAL_VALUE_LIST]

        template = Template(file=os.path.join(self.__web_dir, 'config_special.tmpl'),
                            filter=FILTER, searchList=[conf], compilerSettings=DIRECTIVES)
        return template.respond()

    @cherrypy.expose
    def saveSpecial(self, **kwargs):
        msg = check_session(kwargs)
        if msg: return msg

        for kw in SPECIAL_BOOL_LIST + SPECIAL_VALUE_LIST:
            item = config.get_config('misc', kw)
            value = kwargs.get(kw)
            msg = item.set(value)
            if msg:
                return badParameterResponse(msg)

        config.save_config()
        raise dcRaiser(self.__root, kwargs)


#------------------------------------------------------------------------------
GENERAL_LIST = (
    'host', 'port', 'username', 'password', 'disable_api_key',
    'refresh_rate', 'cache_limit',
    'enable_https', 'https_port', 'https_cert', 'https_key'
)

class ConfigGeneral(object):
    def __init__(self, web_dir, root, prim):
        self.__root = root
        self.__web_dir = web_dir
        self.__prim = prim

    @cherrypy.expose
    def index(self, **kwargs):
        def ListColors(web_dir):
            lst = []
            web_dir = os.path.join(sabnzbd.DIR_INTERFACES, web_dir)
            dd = os.path.abspath(web_dir + '/templates/static/stylesheets/colorschemes')
            if (not dd) or (not os.access(dd, os.R_OK)):
                return lst
            for color in globber(dd):
                col = os.path.basename(color).replace('.css','')
                if col != "_svn" and col != ".svn":
                    lst.append(col)
            return lst

        def add_color(dir, color):
            if dir:
                if not color:
                    try:
                        color = DEF_SKIN_COLORS[dir.lower()]
                    except KeyError:
                        return dir
                return '%s - %s' % (dir, color)
            else:
                return ''

        if cfg.configlock():
            return Protected()

        conf, pnfo_list, bytespersec = build_header(self.__prim, self.__web_dir)

        conf['configfn'] = config.get_filename()

        # Temporary fix, problem with build_header
        conf['restart_req'] = sabnzbd.RESTART_REQ

        if sabnzbd.newswrapper.HAVE_SSL:
            conf['have_ssl'] = 1
        else:
            conf['have_ssl'] = 0

        wlist = []
        wlist2 = ['None']
        interfaces = globber(sabnzbd.DIR_INTERFACES)
        for k in interfaces:
            if k.endswith(DEF_STDINTF):
                interfaces.remove(k)
                interfaces.insert(0, k)
                break
        for k in interfaces:
            if k.endswith(DEF_STDCONFIG):
                interfaces.remove(k)
                break
        for web in interfaces:
            rweb = os.path.basename(web)
            if rweb != '.svn' and rweb != '_svn' and os.access(web + '/' + DEF_MAIN_TMPL, os.R_OK):
                cols = ListColors(rweb)
                if cols:
                    for col in cols:
                        if rweb != 'Mobile':
                            wlist.append(add_color(rweb, col))
                        wlist2.append(add_color(rweb, col))
                else:
                    if rweb != 'Mobile':
                        wlist.append(rweb)
                    wlist2.append(rweb)
        conf['web_list'] = wlist
        conf['web_list2'] = wlist2

        # Obsolete template variables, must exist and have a value
        conf['web_colors'] = ['None']
        conf['web_color'] = 'None'
        conf['web_colors2'] = ['None']
        conf['web_color2'] = 'None'

        conf['web_dir']  = add_color(cfg.web_dir(), cfg.web_color())
        conf['web_dir2'] = add_color(cfg.web_dir2(), cfg.web_color2())

        conf['language'] = cfg.language()
        list = list_languages()
        if len(list) < 2:
            list = []
        conf['lang_list'] = list

        conf['disable_api_key'] = cfg.disable_key()
        conf['host'] = cfg.cherryhost()
        conf['port'] = cfg.cherryport()
        conf['https_port'] = cfg.https_port()
        conf['https_cert'] = cfg.https_cert()
        conf['https_key'] = cfg.https_key()
        conf['enable_https'] = cfg.enable_https()
        conf['username'] = cfg.username()
        conf['password'] = cfg.password.get_stars()
        conf['bandwidth_max'] = cfg.bandwidth_max()
        conf['bandwidth_perc'] = cfg.bandwidth_perc()
        conf['refresh_rate'] = cfg.refresh_rate()
        conf['cache_limit'] = cfg.cache_limit()
        conf['cleanup_list'] = cfg.cleanup_list.get_string()
        conf['nzb_key'] = cfg.nzb_key()

        template = Template(file=os.path.join(self.__web_dir, 'config_general.tmpl'),
                            filter=FILTER, searchList=[conf], compilerSettings=DIRECTIVES)
        return template.respond()

    @cherrypy.expose
    def saveGeneral(self, **kwargs):
        msg = check_session(kwargs)
        if msg: return msg

        # Special handling for cache_limitstr
        #kwargs['cache_limit'] = kwargs.get('cache_limitstr')

        # Handle general options
        for kw in GENERAL_LIST:
            item = config.get_config('misc', kw)
            value = platform_encode(kwargs.get(kw))
            msg = item.set(value)
            if msg:
                return badParameterResponse(msg)

        # Handle special options
        language = kwargs.get('language')
        if language and language != cfg.language():
            cfg.language.set(language)
            set_language(language)
            sabnzbd.api.clear_trans_cache()

        cleanup_list = kwargs.get('cleanup_list')
        if cleanup_list and sabnzbd.WIN32:
            cleanup_list = cleanup_list.lower()
        cfg.cleanup_list.set(cleanup_list)

        web_dir = kwargs.get('web_dir')
        web_dir2 = kwargs.get('web_dir2')
        change_web_dir(web_dir)
        try:
            web_dir2, web_color2 = web_dir2.split(' - ')
        except:
            web_color2 = ''
        web_dir2_path = real_path(sabnzbd.DIR_INTERFACES, web_dir2)

        if web_dir2 == 'None':
            cfg.web_dir2.set('')
        elif os.path.exists(web_dir2_path):
            cfg.web_dir2.set(web_dir2)
        cfg.web_color2.set(web_color2)

        bandwidth_max = kwargs.get('bandwidth_max')
        if bandwidth_max != None:
            cfg.bandwidth_max.set(bandwidth_max)
        bandwidth_perc = kwargs.get('bandwidth_perc')
        if bandwidth_perc != None:
            cfg.bandwidth_perc.set(bandwidth_perc)
        if bandwidth_perc and not bandwidth_max:
            logging.warning(Ta('You must set a maximum bandwidth before you can set a bandwidth limit'))

        config.save_config()

        # Update CherryPy authentication
        set_auth(cherrypy.config)
        raise dcRaiser(self.__root, kwargs)

    @cherrypy.expose
    def generateAPIKey(self, **kwargs):
        msg = check_session(kwargs)
        if msg: return msg

        logging.debug('API Key Changed')
        cfg.api_key.set(config.create_api_key())
        config.save_config()
        raise dcRaiser(self.__root, kwargs)

    @cherrypy.expose
    def generateNzbKey(self, **kwargs):
        msg = check_session(kwargs)
        if msg: return msg

        logging.debug('NZB Key Changed')
        cfg.nzb_key.set(config.create_api_key())
        config.save_config()
        raise dcRaiser(self.__root, kwargs)

def change_web_dir(web_dir):
    try:
        web_dir, web_color = web_dir.split(' - ')
    except:
        try:
            web_color = DEF_SKIN_COLORS[web_dir.lower()]
        except:
            web_color = ''

    web_dir_path = real_path(sabnzbd.DIR_INTERFACES, web_dir)

    if not os.path.exists(web_dir_path):
        return badParameterResponse('Cannot find web template: %s' % unicoder(web_dir_path))
    else:
        cfg.web_dir.set(web_dir)
        cfg.web_color.set(web_color)


#------------------------------------------------------------------------------

class ConfigServer(object):
    def __init__(self, web_dir, root, prim):
        self.__root = root
        self.__web_dir = web_dir
        self.__prim = prim

    @cherrypy.expose
    def index(self, **kwargs):
        if cfg.configlock():
            return Protected()

        conf, pnfo_list, bytespersec = build_header(self.__prim, self.__web_dir)

        new = {}
        servers = config.get_servers()
        for svr in servers:
            new[svr] = servers[svr].get_dict(safe=True)
            t, m, w, d = BPSMeter.do.amounts(svr)
            if t:
                new[svr]['amounts'] = to_units(t), to_units(m), to_units(w), to_units(d)
        conf['servers'] = new

        if sabnzbd.newswrapper.HAVE_SSL:
            conf['have_ssl'] = 1
        else:
            conf['have_ssl'] = 0

        template = Template(file=os.path.join(self.__web_dir, 'config_server.tmpl'),
                            filter=FILTER, searchList=[conf], compilerSettings=DIRECTIVES)
        return template.respond()


    @cherrypy.expose
    def addServer(self, **kwargs):
        return handle_server(kwargs, self.__root, True)


    @cherrypy.expose
    def saveServer(self, **kwargs):
        return handle_server(kwargs, self.__root)

    @cherrypy.expose
    def testServer(self, **kwargs):
        return handle_server_test(kwargs, self.__root)


    @cherrypy.expose
    def delServer(self, **kwargs):
        msg = check_session(kwargs)
        if msg: return msg
        kwargs['section'] = 'servers'
        kwargs['keyword'] = kwargs.get('server')
        del_from_section(kwargs)
        raise dcRaiser(self.__root, kwargs)

    @cherrypy.expose
    def clrServer(self, **kwargs):
        msg = check_session(kwargs)
        if msg: return msg
        server = kwargs.get('server')
        if server:
            BPSMeter.do.clear_server(server)
        raise dcRaiser(self.__root, kwargs)

    @cherrypy.expose
    def toggleServer(self, **kwargs):
        msg = check_session(kwargs)
        if msg: return msg
        server = kwargs.get('server')
        if server:
            svr = config.get_config('servers', server)
            svr.enable.set(not svr.enable())
            config.save_config()
            Downloader.do.update_server(server, server)
        raise dcRaiser(self.__root, kwargs)


#------------------------------------------------------------------------------
def unique_svr_name(server):
    """ Return a unique variant on given server name
    """
    num = 0
    svr = 1
    new_name = server
    while svr:
        if num:
            new_name = '%s@%d' % (server, num)
        else:
            new_name = '%s' % server
        svr = config.get_config('servers', new_name)
        num += 1
    return new_name


def handle_server(kwargs, root=None, new_svr=False):
    """ Internal server handler """
    msg = check_session(kwargs)
    if msg: return msg

    host = kwargs.get('host', '').strip()
    if not host:
        return badParameterResponse(T('Server address required'))

    port = kwargs.get('port', '').strip()
    if not port:
        if not kwargs.get('ssl', '').strip():
            port = '119'
        else:
            port = '563'
        kwargs['port'] = port

    if kwargs.get('connections', '').strip() == '':
        kwargs['connections'] = '1'

    if kwargs.get('enable') == '1':
        msg = check_server(host, port)
        if msg:
            return msg

    # Default server name is just the host name
    server = host

    svr = None
    old_server = kwargs.get('server')
    if old_server:
        svr = config.get_config('servers', old_server)
    if svr:
        server = old_server
    else:
        svr = config.get_config('servers', server)

    if new_svr:
        server = unique_svr_name(server)

    for kw in ('fillserver', 'ssl', 'enable', 'optional'):
        if kw not in kwargs.keys():
            kwargs[kw] = None
    if svr and not new_svr:
        svr.set_dict(kwargs)
    else:
        old_server = None
        config.ConfigServer(server, kwargs)

    config.save_config()
    Downloader.do.update_server(old_server, server)
    if root:
        raise dcRaiser(root, kwargs)


def handle_server_test(kwargs, root):
    result, msg = test_nntp_server_dict(kwargs)
    return msg

#------------------------------------------------------------------------------

class ConfigRss(object):
    def __init__(self, web_dir, root, prim):
        self.__root = root
        self.__web_dir = web_dir
        self.__prim = prim
        self.__refresh_readout = None # Set to URL when new readout is needed
        self.__refresh_download = False
        self.__refresh_force = False
        self.__refresh_ignore = False

    @cherrypy.expose
    def index(self, **kwargs):
        if cfg.configlock():
            return Protected()

        conf, pnfo_list, bytespersec = build_header(self.__prim, self.__web_dir)

        conf['script_list'] = list_scripts(default=True)
        pick_script = conf['script_list'] != []

        conf['cat_list'] = list_cats(default=True)
        pick_cat = conf['cat_list'] != []

        conf['rss_rate'] = cfg.rss_rate()

        rss = {}
        feeds = config.get_rss()
        for feed in feeds:
            rss[feed] = feeds[feed].get_dict()
            filters = feeds[feed].filters()
            rss[feed]['filters'] = filters
            rss[feed]['filter_states'] = [bool(sabnzbd.rss.convert_filter(f[4])) for f in filters]
            rss[feed]['filtercount'] = len(filters)

            rss[feed]['pick_cat'] = pick_cat
            rss[feed]['pick_script'] = pick_script
            rss[feed]['link'] = urllib.quote_plus(feed)
            rss[feed]['baselink'] = get_base_url(rss[feed]['uri'])

        active_feed = kwargs.get('feed', '')
        conf['active_feed'] = active_feed
        conf['rss'] = rss

        if active_feed:
            readout = bool(self.__refresh_readout)
            logging.debug('RSS READOUT = %s', readout)
            if not readout:
                self.__refresh_download = False
                self.__refresh_force = False
                self.__refresh_ignore = False
            msg = sabnzbd.rss.run_feed(active_feed, download=self.__refresh_download, force=self.__refresh_force, \
                                 ignoreFirst=self.__refresh_ignore, readout=readout)
            if readout:
                sabnzbd.rss.save()
            self.__refresh_readout = None
            conf['error'] = msg

            conf['downloaded'], conf['matched'], conf['unmatched'] = GetRssLog(active_feed)


        # Find a unique new Feed name
        unum = 1
        txt = Ta('Feed') #: Used as default Feed name in Config->RSS
        while txt + str(unum) in feeds:
            unum += 1
        conf['feed'] = txt + str(unum)

        template = Template(file=os.path.join(self.__web_dir, 'config_rss.tmpl'),
                            filter=FILTER, searchList=[conf], compilerSettings=DIRECTIVES)
        return template.respond()

    @cherrypy.expose
    def save_rss_rate(self, **kwargs):
        """ Save changed RSS automatic readout rate """
        msg = check_session(kwargs)
        if msg: return msg
        cfg.rss_rate.set(kwargs.get('rss_rate'))
        raise rssRaiser(self.__root, kwargs)

    @cherrypy.expose
    def upd_rss_feed(self, **kwargs):
        """ Update Feed level attributes,
            legacy version: ignores 'enable' parameter
        """
        msg = check_session(kwargs)
        if msg: return msg
        if kwargs.get('enable') is not None:
            del kwargs['enable']
        try:
            cfg = config.get_rss()[kwargs.get('feed')]
        except KeyError:
            cfg = None
        if cfg and Strip(kwargs.get('uri')):
            cfg.set_dict(kwargs)
            config.save_config()

        raise rssRaiser(self.__root, kwargs)

    @cherrypy.expose
    def save_rss_feed(self, **kwargs):
        """ Update Feed level attributes """
        msg = check_session(kwargs)
        if msg: return msg
        try:
            cfg = config.get_rss()[kwargs.get('feed')]
        except KeyError:
            cfg = None
        if 'enable' not in kwargs:
            kwargs['enable'] = 0
        if cfg and Strip(kwargs.get('uri')):
            cfg.set_dict(kwargs)
            config.save_config()

        raise rssRaiser(self.__root, kwargs)

    @cherrypy.expose
    def toggle_rss_feed(self, **kwargs):
        """ Toggle automatic read-out flag of Feed """
        msg = check_session(kwargs)
        if msg: return msg
        try:
            item = config.get_rss()[kwargs.get('feed')]
        except KeyError:
            item = None
        if cfg:
            item.enable.set(not item.enable())
            config.save_config()
        if kwargs.get('table'):
            raise dcRaiser(self.__root, kwargs)
        else:
            raise rssRaiser(self.__root, kwargs)

    @cherrypy.expose
    def add_rss_feed(self, **kwargs):
        """ Add one new RSS feed definition """
        msg = check_session(kwargs)
        if msg: return msg
        feed= Strip(kwargs.get('feed')).strip('[]')
        uri = Strip(kwargs.get('uri'))
        if feed and uri:
            try:
                cfg = config.get_rss()[feed]
            except KeyError:
                cfg = None
            if (not cfg) and uri:
                config.ConfigRSS(feed, kwargs)
                # Clear out any existing reference to this feed name
                # Otherwise first-run detection can fail
                sabnzbd.rss.clear_feed(feed)
                config.save_config()
                self.__refresh_readout = feed
                self.__refresh_download = False
                self.__refresh_force = False
                self.__refresh_ignore = True
                raise rssRaiser(self.__root, kwargs)
            else:
                raise dcRaiser(self.__root, kwargs)
        else:
            raise dcRaiser(self.__root, kwargs)

    @cherrypy.expose
    def upd_rss_filter(self, **kwargs):
        """ Save updated filter definition """
        msg = check_session(kwargs)
        if msg: return msg
        try:
            cfg = config.get_rss()[kwargs.get('feed')]
        except KeyError:
            raise rssRaiser(self.__root, kwargs)

        pp = kwargs.get('pp')
        if IsNone(pp): pp = ''
        script = ConvertSpecials(kwargs.get('script'))
        cat = ConvertSpecials(kwargs.get('cat'))
        prio = ConvertSpecials(kwargs.get('priority'))
        filt = kwargs.get('filter_text')
        enabled = kwargs.get('enabled', '0')

        if filt:
            cfg.filters.update(int(kwargs.get('index', 0)), (cat, pp, script, kwargs.get('filter_type'), \
                                                             platform_encode(filt), prio, enabled ))

            # Move filter if requested
            index = int_conv(kwargs.get('index', ''))
            new_index = kwargs.get('new_index', '')
            if new_index and int_conv(new_index) != index:
                cfg.filters.move(int(index), int_conv(new_index))

            config.save_config()
        raise rssRaiser(self.__root, kwargs)


    @cherrypy.expose
    def del_rss_feed(self, *args, **kwargs):
        """ Remove complete RSS feed """
        msg = check_session(kwargs)
        if msg: return msg
        kwargs['section'] = 'rss'
        kwargs['keyword'] = kwargs.get('feed')
        del_from_section(kwargs)
        sabnzbd.rss.clear_feed(kwargs.get('feed'))
        raise dcRaiser(self.__root, kwargs)

    @cherrypy.expose
    def del_rss_filter(self, **kwargs):
        """ Remove one RSS filter """
        msg = check_session(kwargs)
        if msg: return msg
        try:
            cfg = config.get_rss()[kwargs.get('feed')]
        except KeyError:
            raise rssRaiser(self.__root, kwargs)

        cfg.filters.delete(int(kwargs.get('index', 0)))
        config.save_config()
        raise rssRaiser(self.__root, kwargs)

    @cherrypy.expose
    def download_rss_feed(self, *args, **kwargs):
        """ Force download of all matching jobs in a feed """
        msg = check_session(kwargs)
        if msg: return msg
        if 'feed' in kwargs:
            feed = kwargs['feed']
            self.__refresh_readout = feed
            self.__refresh_download = True
            self.__refresh_force = True
            self.__refresh_ignore = False
        raise rssRaiser(self.__root, kwargs)

    @cherrypy.expose
    def clean_rss_jobs(self, *args, **kwargs):
        """ Remove processed RSS jobs from UI """
        msg = check_session(kwargs)
        if msg: return msg
        sabnzbd.rss.clear_downloaded(kwargs['feed'])
        raise rssRaiser(self.__root, kwargs)

    @cherrypy.expose
    def test_rss_feed(self, *args, **kwargs):
        """ Read the feed content again and show results """
        msg = check_session(kwargs)
        if msg: return msg
        if 'feed' in kwargs:
            feed = kwargs['feed']
            self.__refresh_readout = feed
            self.__refresh_download = False
            self.__refresh_force = False
            self.__refresh_ignore = True
        raise rssRaiser(self.__root, kwargs)


    @cherrypy.expose
    def download(self, **kwargs):
        """ Download NZB from provider (Download button) """
        msg = check_session(kwargs)
        if msg: return msg
        feed = kwargs.get('feed')
        url = kwargs.get('url')
        nzbname = kwargs.get('nzbname')
        att = sabnzbd.rss.lookup_url(feed, url)
        if att:
            pp = att.get('pp')
            cat = att.get('cat')
            script = att.get('script')
            prio = att.get('prio')

            if url and url.isdigit():
                sabnzbd.add_msgid(url, pp, script, cat, prio, nzbname)
            elif url:
                sabnzbd.add_url(url, pp, script, cat, prio, nzbname)
            # Need to pass the title instead
            sabnzbd.rss.flag_downloaded(feed, url)
        raise rssRaiser(self.__root, kwargs)


    @cherrypy.expose
    def rss_now(self, *args, **kwargs):
        """ Run an automatic RSS run now """
        msg = check_session(kwargs)
        if msg: return msg
        scheduler.force_rss()
        raise rssRaiser(self.__root, kwargs)



#------------------------------------------------------------------------------
_SCHED_ACTIONS = ('resume', 'pause', 'pause_all', 'shutdown', 'restart', 'speedlimit',
                  'pause_post', 'resume_post', 'scan_folder', 'rss_scan')

class ConfigScheduling(object):
    def __init__(self, web_dir, root, prim):
        self.__root = root
        self.__web_dir = web_dir
        self.__prim = prim

    @cherrypy.expose
    def index(self, **kwargs):
        def get_days():
            days = {}
            days["*"] = T('Daily')
            days["1"] = T('Monday')
            days["2"] = T('Tuesday')
            days["3"] = T('Wednesday')
            days["4"] = T('Thursday')
            days["5"] = T('Friday')
            days["6"] = T('Saturday')
            days["7"] = T('Sunday')
            return days

        if cfg.configlock():
            return Protected()

        conf, pnfo_list, bytespersec = build_header(self.__prim, self.__web_dir)

        actions = []
        actions.extend(_SCHED_ACTIONS)
        day_names = get_days()
        conf['schedlines'] = []
        snum = 1
        conf['taskinfo'] = []
        for ev in scheduler.sort_schedules(forward=True):
            line = ev[3]
            conf['schedlines'].append(line)
            try:
                m, h, day_numbers, action = line.split(' ', 3)
            except:
                continue
            action = action.strip()
            try:
                action, value = action.split(' ', 1)
            except:
                value = ''
            value = value.strip()
            if value == '0':
                value = T('off') #: "Off" value for speedlimit in scheduler
            if action in actions:
                action = Ttemplate("sch-" + action)
            else:
                try:
                    act, server = action.split()
                except ValueError:
                    act = ''
                if act in ('enable_server', 'disable_server'):
                    action = Ttemplate("sch-" + act) + ' ' + server
<<<<<<< HEAD

            if day_numbers == "1234567":
              days_of_week = "Daily"
            elif day_numbers == "12345":
              days_of_week = "Weekdays"
            elif day_numbers == "67":
              days_of_week = "Weekends"
            else:
              days_of_week = ", ".join([day_names.get(i, "**") for i in day_numbers])
            item = (snum, '%02d' % int(h), '%02d' % int(m), days_of_week, '%s %s' % (action, value))

=======
            item = (snum, '%02d' % int(h), '%02d' % int(m), days.get(day, day), '%s %s' % (action, value))
>>>>>>> e24aedc6
            conf['taskinfo'].append(item)
            snum += 1


        actions_lng = {}
        for action in actions:
            actions_lng[action] = Ttemplate("sch-" + action)
        for server in config.get_servers():
            actions.append(server)
            actions_lng[server] = server
        conf['actions'] = actions
        conf['actions_lng'] = actions_lng

        template = Template(file=os.path.join(self.__web_dir, 'config_scheduling.tmpl'),
                            filter=FILTER, searchList=[conf], compilerSettings=DIRECTIVES)
        return template.respond()

    @cherrypy.expose
    def addSchedule(self, **kwargs):
        msg = check_session(kwargs)
        if msg: return msg

        minute = kwargs.get('minute')
        hour = kwargs.get('hour')
        days_of_week = ''.join([str(x) for x in kwargs.get('daysofweek')])
        action = kwargs.get('action')
        arguments = kwargs.get('arguments')

        arguments = arguments.strip().lower()
        if arguments in ('on', 'enable'):
            arguments = '1'
        elif arguments in ('off','disable'):
            arguments = '0'

        if minute and hour  and days_of_week and action:
            if action == 'speedlimit':
                if not (arguments and arguments.isdigit()):
                    action = '0'
            elif action in _SCHED_ACTIONS:
                arguments = ''
            elif action in config.get_servers():
                if arguments == '1':
                    arguments = action
                    action = 'enable_server'
                else:
                    arguments = action
                    action = 'disable_server'
            else:
                action = None

            if action:
                sched = cfg.schedules()
                sched.append('%s %s %s %s %s' %
                             (minute, hour, days_of_week, action, arguments))
                cfg.schedules.set(sched)

        config.save_config()
        scheduler.restart(force=True)
        raise dcRaiser(self.__root, kwargs)

    @cherrypy.expose
    def delSchedule(self, **kwargs):
        msg = check_session(kwargs)
        if msg: return msg

        schedules = cfg.schedules()
        line = kwargs.get('line')
        if line and line in schedules:
            schedules.remove(line)
            cfg.schedules.set(schedules)
        config.save_config()
        scheduler.restart(force=True)
        raise dcRaiser(self.__root, kwargs)

#------------------------------------------------------------------------------
class ConfigIndexers(object):
    def __init__(self, web_dir, root, prim):
        self.__root = root
        self.__web_dir = web_dir
        self.__prim = prim
        self.__bookmarks = []

    @cherrypy.expose
    def index(self, **kwargs):
        if cfg.configlock():
            return Protected()

        conf, pnfo_list, bytespersec = build_header(self.__prim, self.__web_dir)

        conf['username_newzbin'] = cfg.newzbin_username()
        conf['password_newzbin'] = cfg.newzbin_password.get_stars()
        conf['newzbin_bookmarks'] = int(cfg.newzbin_bookmarks())
        conf['newzbin_unbookmark'] = int(cfg.newzbin_unbookmark())
        conf['bookmark_rate'] = cfg.bookmark_rate()

        conf['bookmarks_list'] = self.__bookmarks

        conf['matrix_username'] = cfg.matrix_username()
        conf['matrix_apikey'] = cfg.matrix_apikey()
        conf['matrix_del_bookmark'] = int(cfg.matrix_del_bookmark())

        template = Template(file=os.path.join(self.__web_dir, 'config_indexers.tmpl'),
                            filter=FILTER, searchList=[conf], compilerSettings=DIRECTIVES)
        return template.respond()

    @cherrypy.expose
    def saveNewzbin(self, **kwargs):
        msg = check_session(kwargs)
        if msg: return msg

        cfg.newzbin_username.set(kwargs.get('username_newzbin'))
        cfg.newzbin_password.set(kwargs.get('password_newzbin'))
        cfg.newzbin_bookmarks.set(kwargs.get('newzbin_bookmarks'))
        cfg.newzbin_unbookmark.set(kwargs.get('newzbin_unbookmark'))
        cfg.bookmark_rate.set(kwargs.get('bookmark_rate'))

        cfg.matrix_username.set(kwargs.get('matrix_username'))
        cfg.matrix_apikey.set(kwargs.get('matrix_apikey'))
        cfg.matrix_del_bookmark.set(kwargs.get('matrix_del_bookmark'))

        config.save_config()
        raise dcRaiser(self.__root, kwargs)

    @cherrypy.expose
    def saveMatrix(self, **kwargs):
        msg = check_session(kwargs)
        if msg: return msg

        cfg.matrix_username.set(kwargs.get('matrix_username'))
        cfg.matrix_apikey.set(kwargs.get('matrix_apikey'))
        cfg.matrix_del_bookmark.set(kwargs.get('matrix_del_bookmark'))

        config.save_config()
        raise dcRaiser(self.__root, kwargs)


    @cherrypy.expose
    def getBookmarks(self, **kwargs):
        msg = check_session(kwargs)
        if msg: return msg
        Bookmarks.do.run(force=True)
        raise dcRaiser(self.__root, kwargs)

    @cherrypy.expose
    def showBookmarks(self, **kwargs):
        msg = check_session(kwargs)
        if msg: return msg
        self.__bookmarks = Bookmarks.do.bookmarksList()
        raise dcRaiser(self.__root, kwargs)

    @cherrypy.expose
    def hideBookmarks(self, **kwargs):
        msg = check_session(kwargs)
        if msg: return msg
        self.__bookmarks = []
        raise dcRaiser(self.__root, kwargs)

#------------------------------------------------------------------------------

class ConfigCats(object):
    def __init__(self, web_dir, root, prim):
        self.__root = root
        self.__web_dir = web_dir
        self.__prim = prim

    @cherrypy.expose
    def index(self, **kwargs):
        if cfg.configlock():
            return Protected()

        conf, pnfo_list, bytespersec = build_header(self.__prim, self.__web_dir)

        if cfg.newzbin_username() and cfg.newzbin_password():
            conf['newzbinDetails'] = True

        conf['script_list'] = list_scripts(default=True)

        categories = config.get_categories()
        conf['have_cats'] =  len(categories) > 1
        conf['defdir'] = cfg.complete_dir.get_path()


        empty = { 'name':'', 'pp':'-1', 'script':'', 'dir':'', 'newzbin':'', 'priority':DEFAULT_PRIORITY }
        slotinfo = []
        for cat in sorted(categories.keys()):
            slot = categories[cat].get_dict()
            slot['name'] = cat
            slotinfo.append(slot)
        slotinfo.insert(1, empty)
        conf['slotinfo'] = slotinfo

        template = Template(file=os.path.join(self.__web_dir, 'config_cat.tmpl'),
                            filter=FILTER, searchList=[conf], compilerSettings=DIRECTIVES)
        return template.respond()

    @cherrypy.expose
    def delete(self, **kwargs):
        msg = check_session(kwargs)
        if msg: return msg
        kwargs['section'] = 'categories'
        kwargs['keyword'] = kwargs.get('name')
        del_from_section(kwargs)
        raise dcRaiser(self.__root, kwargs)

    @cherrypy.expose
    def save(self, **kwargs):
        msg = check_session(kwargs)
        if msg: return msg

        name = kwargs.get('name', '*')
        if name == '*':
            newname = name
        else:
            newname = kwargs.get('newname', '').strip(' []')
        if newname:
            if name:
                config.delete('categories', name)
            name = newname.lower()
            if kwargs.get('dir'):
                kwargs['dir'] = platform_encode(kwargs['dir'])
            config.ConfigCat(name, kwargs)

        config.save_config()
        raise dcRaiser(self.__root, kwargs)


SORT_LIST = ( \
    'enable_tv_sorting', 'tv_sort_string', 'tv_categories',
    'enable_movie_sorting', 'movie_sort_string', 'movie_sort_extra', 'movie_extra_folder',
    'enable_date_sorting', 'date_sort_string', 'movie_categories', 'date_categories'
)

#------------------------------------------------------------------------------
class ConfigSorting(object):
    def __init__(self, web_dir, root, prim):
        self.__root = root
        self.__web_dir = web_dir
        self.__prim = prim

    @cherrypy.expose
    def index(self, **kwargs):
        if cfg.configlock():
            return Protected()

        conf, pnfo_list, bytespersec = build_header(self.__prim, self.__web_dir)
        conf['complete_dir'] = cfg.complete_dir.get_path()

        for kw in SORT_LIST:
            conf[kw] = config.get_config('misc', kw)()
        conf['cat_list'] = list_cats(False)

        template = Template(file=os.path.join(self.__web_dir, 'config_sorting.tmpl'),
                            filter=FILTER, searchList=[conf], compilerSettings=DIRECTIVES)
        return template.respond()

    @cherrypy.expose
    def saveSorting(self, **kwargs):
        msg = check_session(kwargs)
        if msg: return msg

        try:
            kwargs['movie_categories'] = kwargs['movie_cat']
        except:
            pass
        try:
            kwargs['date_categories'] = kwargs['date_cat']
        except:
            pass
        try:
            kwargs['tv_categories'] = kwargs['tv_cat']
        except:
            pass

        for kw in SORT_LIST:
            item = config.get_config('misc', kw)
            value = platform_encode(kwargs.get(kw))
            msg = item.set(value)
            if msg:
                return badParameterResponse(msg)

        config.save_config()
        raise dcRaiser(self.__root, kwargs)


#------------------------------------------------------------------------------

class Status(object):
    def __init__(self, web_dir, root, prim):
        self.__root = root
        self.__web_dir = web_dir
        self.__prim = prim

    @cherrypy.expose
    def index(self, **kwargs):
        header, pnfo_list, bytespersec = build_header(self.__prim, self.__web_dir)

        header['logfile'] = sabnzbd.LOGFILE
        header['weblogfile'] = sabnzbd.WEBLOGFILE
        header['loglevel'] = str(cfg.log_level())

        header['lastmail'] = None # Obsolete, keep for compatibility

        header['folders'] = sabnzbd.nzbqueue.scan_jobs(all=False, action=False)
        header['configfn'] = config.get_filename()


        header['servers'] = []

        for server in Downloader.do.servers[:]:
            busy = []
            connected = 0

            for nw in server.idle_threads[:]:
                if nw.connected:
                    connected += 1

            for nw in server.busy_threads[:]:
                article = nw.article
                art_name = ""
                nzf_name = ""
                nzo_name = ""

                if article:
                    nzf = article.nzf
                    nzo = nzf.nzo

                    art_name = xml_name(article.article)
                    #filename field is not always present
                    try:
                        nzf_name = xml_name(nzf.filename)
                    except: #attribute error
                        nzf_name = xml_name(nzf.subject)
                    nzo_name = xml_name(nzo.final_name)

                busy.append((nw.thrdnum, art_name, nzf_name, nzo_name))

                if nw.connected:
                    connected += 1

            if server.warning and not (connected or server.errormsg):
                connected = unicoder(server.warning)

            if server.request and not server.info:
                connected = T('&nbsp;Resolving address')
            busy.sort()

            header['servers'].append((server.id, '', connected, busy, server.ssl,
                                      server.active, server.errormsg, server.fillserver, server.optional))

        wlist = []
        for w in sabnzbd.GUIHANDLER.content():
            w = w.replace('WARNING', Ta('WARNING:')).replace('ERROR', Ta('ERROR:'))
            wlist.insert(0, unicoder(w))
        header['warnings'] = wlist

        template = Template(file=os.path.join(self.__web_dir, 'status.tmpl'),
                            filter=FILTER, searchList=[header], compilerSettings=DIRECTIVES)
        return template.respond()

    @cherrypy.expose
    def reset_quota(self, **kwargs):
        msg = check_session(kwargs)
        if msg: return msg
        BPSMeter.do.reset_quota(force=True)
        raise dcRaiser(self.__root, kwargs)

    @cherrypy.expose
    def disconnect(self, **kwargs):
        msg = check_session(kwargs)
        if msg: return msg
        Downloader.do.disconnect()
        raise dcRaiser(self.__root, kwargs)

    @cherrypy.expose
    def showlog(self, **kwargs):
        msg = check_session(kwargs)
        if msg: return msg
        try:
            sabnzbd.LOGHANDLER.flush()
        except:
            pass
        return cherrypy.lib.static.serve_file(sabnzbd.LOGFILE, "application/x-download", "attachment")

    @cherrypy.expose
    def showweb(self, **kwargs):
        msg = check_session(kwargs)
        if msg: return msg
        if sabnzbd.WEBLOGFILE:
            return cherrypy.lib.static.serve_file(sabnzbd.WEBLOGFILE, "application/x-download", "attachment")
        else:
            return "Web logging is off!"

    @cherrypy.expose
    def clearwarnings(self, **kwargs):
        msg = check_session(kwargs)
        if msg: return msg
        sabnzbd.GUIHANDLER.clear()
        raise dcRaiser(self.__root, kwargs)

    @cherrypy.expose
    def change_loglevel(self, **kwargs):
        msg = check_session(kwargs)
        if msg: return msg
        cfg.log_level.set(kwargs.get('loglevel'))
        config.save_config()

        raise dcRaiser(self.__root, kwargs)

    @cherrypy.expose
    def unblock_server(self, **kwargs):
        msg = check_session(kwargs)
        if msg: return msg
        Downloader.do.unblock(kwargs.get('server'))
        # Short sleep so that UI shows new server status
        time.sleep(1.0)
        raise dcRaiser(self.__root, kwargs)

    @cherrypy.expose
    def delete(self, **kwargs):
        msg = check_session(kwargs)
        if msg: return msg
        orphan_delete(kwargs)
        raise dcRaiser(self.__root, kwargs)

    @cherrypy.expose
    def add(self, **kwargs):
        msg = check_session(kwargs)
        if msg: return msg
        orphan_add(kwargs)
        raise dcRaiser(self.__root, kwargs)


def Protected():
    return badParameterResponse("Configuration is locked")

def badParameterResponse(msg):
    """Return a html page with error message and a 'back' button
    """
    return '''
<!DOCTYPE HTML PUBLIC "-//W3C//DTD HTML 4.0//EN">
<html>
<head>
           <title>SABnzbd %s - %s</title>
</head>
<body>
<h3>%s</h3>
%s
<br><br>
<FORM><INPUT TYPE="BUTTON" VALUE="%s" ONCLICK="history.go(-1)"></FORM>
</body>
</html>
''' % (sabnzbd.__version__, T('ERROR:'), T('Incorrect parameter'), unicoder(msg), T('Back'))

def ShowFile(name, path):
    """Return a html page listing a file and a 'back' button
    """
    try:
        f = open(path, "r")
        msg = TRANS(f.read())
        f.close()
    except:
        msg = "FILE NOT FOUND\n"

    return '''
<!DOCTYPE HTML PUBLIC "-//W3C//DTD HTML 4.0//EN">
<html>
<head>
           <title>%s</title>
</head>
<body>
<FORM><INPUT TYPE="BUTTON" VALUE="%s" ONCLICK="history.go(-1)"></FORM>
<h3>%s</h3>
<code><pre>
%s
</pre></code><br/><br/>
</body>
</html>
''' % (name, T('Back'), name, escape(msg))

def ShowString(name, string):
    """Return a html page listing a file and a 'back' button
    """
    try:
        msg = TRANS(string)
    except:
        msg = "Encoding Error\n"

    return '''
<!DOCTYPE HTML PUBLIC "-//W3C//DTD HTML 4.0//EN">
<html>
<head>
           <title>%s</title>
</head>
<body>
           <FORM><INPUT TYPE="BUTTON" VALUE="%s" ONCLICK="history.go(-1)"></FORM>
           <h3>%s</h3>
           <code><pre>
           %s
           </pre></code><br/><br/>
</body>
</html>
''' % (xml_name(name), T('Back'), xml_name(name), escape(unicoder(msg)))


def ShowOK(url):
    return '''
<!DOCTYPE HTML PUBLIC "-//W3C//DTD HTML 4.0//EN">
<html>
<head>
           <title>%s</title>
</head>
<body>
           <FORM><INPUT TYPE="BUTTON" VALUE="%s" ONCLICK="history.go(-1)"></FORM>
           <br/><br/>
           %s
           <br/><br/>
</body>
</html>
''' % (escape(url), T('Back'), T('Job "%s" was re-added to the queue') % escape(url))



def GetRssLog(feed):
    def make_item(job):
        url = job.get('url', '')
        title = xml_name(job.get('title', ''))
        if url.isdigit():
            title = '<a href="https://%s/browse/post/%s/" target="_blank">%s</a>' % (cfg.newzbin_url(), url, title)
        else:
            title = title
        if sabnzbd.rss.special_rss_site(url):
            nzbname = ""
        else:
            nzbname = xml_name(sanitize_foldername(job.get('title', '')))
        return url, \
               title, \
               '*' * int(job.get('status', '').endswith('*')), \
               job.get('rule', 0), \
               nzbname

    jobs = sabnzbd.rss.show_result(feed)
    names = jobs.keys()
    # Sort in the order the jobs came from the feed
    names.sort(lambda x, y: jobs[x].get('order', 0) - jobs[y].get('order', 0))

    done = [xml_name(jobs[job]['title']) for job in names if jobs[job]['status'] == 'D']
    good = [make_item(jobs[job]) for job in names if jobs[job]['status'][0] == 'G']
    bad  = [make_item(jobs[job]) for job in names if jobs[job]['status'][0] == 'B']

    return done, good, bad

def ShowRssLog(feed, all):
    """Return a html page listing an RSS log and a 'back' button
    """
    jobs = sabnzbd.rss.show_result(feed)
    names = jobs.keys()
    # Sort in the order the jobs came from the feed
    names.sort(lambda x, y: jobs[x].get('order', 0) - jobs[y].get('order', 0))

    qfeed = escape(feed.replace('/','%2F').replace('?', '%3F'))

    doneStr = []
    for x in names:
        job = jobs[x]
        if job['status'][0] == 'D':
            doneStr.append('%s<br/>' % xml_name(job['title']))

    goodStr = []
    for x in names:
        job = jobs[x]
        if job['status'][0] == 'G':
            goodStr.append('')

    badStr = []
    for x in names:
        job = jobs[x]
        if job['status'][0] == 'B':
            badStr.append('')

    if all:
        return '''
<!DOCTYPE HTML PUBLIC "-//W3C//DTD HTML 4.0//EN">
<html>
<head>
               <title>%s</title>
</head>
<body>
               <form>
               <input type="submit" onclick="this.form.action='.'; this.form.submit(); return false;" value="%s"/>
               </form>
               <h3>%s</h3>
               %s<br/><br/>
               <b>%s</b><br/>
               %s
               <br/>
               <b>%s</b><br/>
               %s
               <br/>
               <b>%s</b><br/>
               %s
               <br/>
</body>
</html>
''' % (escape(feed), T('Back'), escape(feed), T('Jobs marked with a \'*\' will not be automatically downloaded.'), T('Matched'), \
       ''.join(goodStr), T('Not matched'), ''.join(badStr), T('Downloaded'), ''.join(doneStr))
    else:
        return '''
<!DOCTYPE HTML PUBLIC "-//W3C//DTD HTML 4.0//EN">
<html>
<head>
               <title>%s</title>
</head>
<body>
               <form>
               <input type="submit" onclick="this.form.action='.'; this.form.submit(); return false;" value="%s"/>
               </form>
               <h3>%s</h3>
               <b>%s</b><br/>
               %s
               <br/>
</body>
</html>
''' % (escape(feed), T('Back'), escape(feed), T('Downloaded so far'), ''.join(doneStr))



#------------------------------------------------------------------------------
LIST_EMAIL = (
    'email_endjob', 'email_full',
    'email_server', 'email_to', 'email_from',
    'email_account', 'email_pwd', 'email_dir', 'email_rss'
)
LIST_GROWL = ('growl_enable', 'growl_server', 'growl_password', 'ntfosd_enable')

class ConfigNotify(object):
    def __init__(self, web_dir, root, prim):
        self.__root = root
        self.__web_dir = web_dir
        self.__prim = prim
        self.__lastmail = None

    @cherrypy.expose
    def index(self, **kwargs):
        if cfg.configlock():
            return Protected()

        conf, pnfo_list, bytespersec = build_header(self.__prim, self.__web_dir)

        conf['my_home'] = sabnzbd.DIR_HOME
        conf['lastmail'] = self.__lastmail
        conf['have_growl'] = True
        conf['have_ntfosd'] = sabnzbd.growler.have_ntfosd()

        for kw in LIST_EMAIL:
            conf[kw] = config.get_config('misc', kw).get_string()
        for kw in LIST_GROWL:
            conf[kw] = config.get_config('growl', kw).get_string()

        template = Template(file=os.path.join(self.__web_dir, 'config_notify.tmpl'),
                            filter=FILTER, searchList=[conf], compilerSettings=DIRECTIVES)
        return template.respond()

    @cherrypy.expose
    def saveEmail(self, **kwargs):
        msg = check_session(kwargs)
        if msg: return msg

        for kw in LIST_EMAIL:
            msg = config.get_config('misc', kw).set(platform_encode(kwargs.get(kw)))
            if msg:
                return badParameterResponse(T('Incorrect value for %s: %s') % (kw, unicoder(msg)))
        for kw in LIST_GROWL:
            msg = config.get_config('growl', kw).set(platform_encode(kwargs.get(kw)))
            if msg:
                return badParameterResponse(T('Incorrect value for %s: %s') % (kw, unicoder(msg)))

        config.save_config()
        self.__lastmail = None
        raise dcRaiser(self.__root, kwargs)

    @cherrypy.expose
    def testmail(self, **kwargs):
        msg = check_session(kwargs)
        if msg: return msg
        self.__lastmail = _api_test_email(name=None, output=None, kwargs=None)
        raise dcRaiser(self.__root, kwargs)

    @cherrypy.expose
    def testnotification(self, **kwargs):
        msg = check_session(kwargs)
        if msg: return msg
        _api_test_notif(name=None, output=None, kwargs=None)
        raise dcRaiser(self.__root, kwargs)


def rss_history(url, limit=50, search=None):
    url = url.replace('rss','')

    youngest = None

    rss = RSS()
    rss.channel.title = "SABnzbd History"
    rss.channel.description = "Overview of completed downloads"
    rss.channel.link = "http://sourceforge.net/projects/sabnzbdplus/"
    rss.channel.language = "en"

    items, fetched_items, max_items = build_history(limit=limit, search=search)

    for history in items:
        item = Item()

        item.pubDate = std_time(history['completed'])
        item.title = history['name']

        if not youngest:
            youngest = history['completed']
        elif history['completed'] < youngest:
            youngest = history['completed']

        if history['report']:
            item.link = "https://%s/browse/post/%s/" % (cfg.newzbin_url(), history['report'])
        elif history['url_info']:
            item.link = history['url_info']
        else:
            item.link = url

        stageLine = []
        for stage in history['stage_log']:
            stageLine.append("<tr><dt>Stage %s</dt>" % stage['name'])
            actions = []
            for action in stage['actions']:
                actions.append("<dd>%s</dd>" % (action))
            actions.sort()
            actions.reverse()
            for act in actions:
                stageLine.append(act)
            stageLine.append("</tr>")
        item.description = ''.join(stageLine)
        rss.addItem(item)

    rss.channel.lastBuildDate = std_time(youngest)
    rss.channel.pubDate = std_time(time.time())

    return rss.write()


def rss_warnings():
    """ Return an RSS feed with last warnings/errors
    """
    rss = RSS()
    rss.channel.title = "SABnzbd Warnings"
    rss.channel.description = "Overview of warnings/errors"
    rss.channel.link = "http://sourceforge.net/projects/sabnzbdplus/"
    rss.channel.language = "en"

    for warn in sabnzbd.GUIHANDLER.content():
        item = Item()
        item.title = warn
        rss.addItem(item)

    rss.channel.lastBuildDate = std_time(time.time())
    rss.channel.pubDate = rss.channel.lastBuildDate
    return rss.write()<|MERGE_RESOLUTION|>--- conflicted
+++ resolved
@@ -1950,7 +1950,6 @@
                     act = ''
                 if act in ('enable_server', 'disable_server'):
                     action = Ttemplate("sch-" + act) + ' ' + server
-<<<<<<< HEAD
 
             if day_numbers == "1234567":
               days_of_week = "Daily"
@@ -1962,9 +1961,6 @@
               days_of_week = ", ".join([day_names.get(i, "**") for i in day_numbers])
             item = (snum, '%02d' % int(h), '%02d' % int(m), days_of_week, '%s %s' % (action, value))
 
-=======
-            item = (snum, '%02d' % int(h), '%02d' % int(m), days.get(day, day), '%s %s' % (action, value))
->>>>>>> e24aedc6
             conf['taskinfo'].append(item)
             snum += 1
 
