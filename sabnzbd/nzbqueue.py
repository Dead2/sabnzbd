#!/usr/bin/python -OO
# Copyright 2008-2017 The SABnzbd-Team <team@sabnzbd.org>
#
# This program is free software; you can redistribute it and/or
# modify it under the terms of the GNU General Public License
# as published by the Free Software Foundation; either version 2
# of the License, or (at your option) any later version.
#
# This program is distributed in the hope that it will be useful,
# but WITHOUT ANY WARRANTY; without even the implied warranty of
# MERCHANTABILITY or FITNESS FOR A PARTICULAR PURPOSE.  See the
# GNU General Public License for more details.
#
# You should have received a copy of the GNU General Public License
# along with this program; if not, write to the Free Software
# Foundation, Inc., 51 Franklin Street, Fifth Floor, Boston, MA  02110-1301, USA.

"""
sabnzbd.nzbqueue - nzb queue
"""

import os
import logging
import time
import datetime

import sabnzbd
from sabnzbd.nzbstuff import NzbObject
from sabnzbd.misc import exit_sab, cat_to_opts, \
    get_admin_path, remove_all, globber_full, int_conv
from sabnzbd.panic import panic_queue
import sabnzbd.database as database
from sabnzbd.decorators import notify_downloader
from sabnzbd.constants import QUEUE_FILE_NAME, QUEUE_VERSION, FUTURE_Q_FOLDER, \
    JOB_ADMIN, LOW_PRIORITY, NORMAL_PRIORITY, HIGH_PRIORITY, TOP_PRIORITY, \
    REPAIR_PRIORITY, STOP_PRIORITY, VERIFIED_FILE, \
    Status, IGNORED_FOLDERS, QNFO

import sabnzbd.cfg as cfg
from sabnzbd.articlecache import ArticleCache
import sabnzbd.downloader
from sabnzbd.assembler import Assembler, file_has_articles
import sabnzbd.notifier as notifier
from sabnzbd.encoding import platform_encode
from sabnzbd.bpsmeter import BPSMeter


class NzbQueue(object):
    """ Singleton NzbQueue """
    do = None

    def __init__(self):
        self.__top_only = cfg.top_only()
        self.__nzo_list = []
        self.__nzo_table = {}

        NzbQueue.do = self

    def read_queue(self, repair):
        """ Read queue from disk, supporting repair modes
            0 = no repairs
            1 = use existing queue, add missing "incomplete" folders
            2 = Discard all queue admin, reconstruct from "incomplete" folders
        """
        nzo_ids = []
        if repair < 2:
            # Read the queue from the saved files
            data = sabnzbd.load_admin(QUEUE_FILE_NAME)

            # Process the data and check compatibility
            nzo_ids = self.check_compatibility(data)

        # First handle jobs in the queue file
        folders = []
        for nzo_id in nzo_ids:
            folder, _id = os.path.split(nzo_id)
            path = get_admin_path(folder, future=False)

            # Try as normal job
            nzo = sabnzbd.load_data(_id, path, remove=False)
            if not nzo:
                # Try as future job
                path = get_admin_path(folder, future=True)
                nzo = sabnzbd.load_data(_id, path)
            if nzo:
                self.add(nzo, save=False, quiet=True)
                folders.append(folder)

        # Scan for any folders in "incomplete" that are not yet in the queue
        if repair:
            self.scan_jobs(not folders)
            # Handle any lost future jobs
            for item in globber_full(os.path.join(cfg.admin_dir.get_path(), FUTURE_Q_FOLDER)):
                path, nzo_id = os.path.split(item)
                if nzo_id not in self.__nzo_table:
                    if nzo_id.startswith('SABnzbd_nzo'):
                        nzo = sabnzbd.load_data(nzo_id, path, remove=True)
                        if nzo:
                            self.add(nzo, save=True)
                    else:
                        try:
                            os.remove(item)
                        except:
                            pass

    def check_compatibility(self, data):
        """ Do compatibility checks on the loaded data """
        nzo_ids = []
        if not data:
            # Warn about old queue
            if sabnzbd.OLD_QUEUE and cfg.warned_old_queue() < QUEUE_VERSION:
                logging.warning(T('Old queue detected, use Status->Repair to convert the queue'))
                cfg.warned_old_queue.set(QUEUE_VERSION)
                sabnzbd.config.save_config()
        else:
            # Try to process
            try:
                queue_vers, nzo_ids, dummy = data
                if not queue_vers == QUEUE_VERSION:
                    nzo_ids = []
                    logging.error(T('Incompatible queuefile found, cannot proceed'))
                    if not repair:
                        panic_queue(os.path.join(cfg.admin_dir.get_path(), QUEUE_FILE_NAME))
                        exit_sab(2)
            except ValueError:
                nzo_ids = []
                logging.error(T('Error loading %s, corrupt file detected'),
                              os.path.join(cfg.admin_dir.get_path(), QUEUE_FILE_NAME))

        # We need to do a repair in case of old-style pickles
        if not cfg.converted_nzo_pickles():
            for nzo_id in nzo_ids:
                folder, _id = os.path.split(nzo_id)
                path = get_admin_path(folder, future=False)
                # This will update them but preserve queue-order
                if os.path.exists(os.path.join(path, _id)):
                    self.repair_job(os.path.dirname(path))
                continue

            # Remove any future-jobs, we can't save those
            for item in globber_full(os.path.join(cfg.admin_dir.get_path(), FUTURE_Q_FOLDER)):
                os.remove(item)

            # Done converting
            cfg.converted_nzo_pickles.set(True)
            sabnzbd.config.save_config()
            nzo_ids = []
        return nzo_ids

    def scan_jobs(self, all=False, action=True):
        """ Scan "incomplete" for missing folders,
            'all' is True: Include active folders
            'action' is True, do the recovery action
            returns list of orphaned folders
        """
        result = []
        # Folders from the download queue
        if all:
            registered = []
        else:
            registered = [nzo.work_name for nzo in self.__nzo_list]

        # Retryable folders from History
        items = sabnzbd.api.build_history(output=True)[0]
        # Anything waiting or active or retryable is a known item
        registered.extend([platform_encode(os.path.basename(item['path']))
                           for item in items if item['retry'] or item['loaded'] or item['status'] == Status.QUEUED])

        # Repair unregistered folders
        for folder in globber_full(cfg.download_dir.get_path()):
            name = os.path.basename(folder)
            if os.path.isdir(folder) and name not in registered and name not in IGNORED_FOLDERS:
                if action:
                    logging.info('Repairing job %s', folder)
                    self.repair_job(folder)
                result.append(os.path.basename(folder))
            else:
                if action:
                    logging.info('Skipping repair for job %s', folder)
        return result

    def retry_all_jobs(self, history_db):
        """ Retry all retryable jobs in History """
        result = []

        # Retryable folders from History
        items = sabnzbd.api.build_history()[0]
        registered = [(platform_encode(os.path.basename(item['path'])),
                       item['nzo_id'])
                       for item in items if item['retry']]

        for job in registered:
            logging.info('Repairing job %s', job[0])
            result.append(self.repair_job(job[0]))
            history_db.remove_history(job[1])
        return bool(result)

    def repair_job(self, folder, new_nzb=None, password=None):
        """ Reconstruct admin for a single job folder, optionally with new NZB """
        def all_verified(path):
            """ Return True when all sets have been successfully verified """
            verified = sabnzbd.load_data(VERIFIED_FILE, path, remove=False) or {'x': False}
            return all(verified[x] for x in verified)

        nzo_id = None
        name = os.path.basename(folder)
        path = os.path.join(folder, JOB_ADMIN)
        if hasattr(new_nzb, 'filename'):
            filename = new_nzb.filename
        else:
            filename = ''
        if not filename:
            if not all_verified(path):
                filename = globber_full(path, '*.gz')
            if len(filename) > 0:
                logging.debug('Repair job %s by reparsing stored NZB', name)
                nzo_id = sabnzbd.add_nzbfile(filename[0], pp=None, script=None, cat=None, priority=None, nzbname=name,
                                             reuse=True, password=password)[1]
            else:
                logging.debug('Repair job %s without stored NZB', name)
                nzo = NzbObject(name, pp=None, script=None, nzb='', cat=None, priority=None, nzbname=name, reuse=True)
                nzo.password = password
                self.add(nzo)
                nzo_id = nzo.nzo_id
        else:
            remove_all(path, '*.gz')
            logging.debug('Repair job %s with new NZB (%s)', name, filename)
            nzo_id = sabnzbd.add_nzbfile(new_nzb, pp=None, script=None, cat=None, priority=None, nzbname=name,
                                         reuse=True, password=password)[1]

        return nzo_id

    @notify_downloader
    def send_back(self, nzo):
        """ Send back job to queue after successful pre-check """
        try:
            nzb_path = globber_full(nzo.workpath, '*.gz')[0]
        except:
            logging.debug('Failed to find NZB file after pre-check (%s)', nzo.nzo_id)
            return
        from sabnzbd.dirscanner import ProcessSingleFile
        res, nzo_ids = ProcessSingleFile(nzo.work_name + '.nzb', nzb_path, keep=True, reuse=True)
        if res == 0 and nzo_ids:
            nzo = self.replace_in_q(nzo, nzo_ids[0])
            # Reset reuse flag to make pause/abort on encryption possible
            nzo.reuse = False

    def replace_in_q(self, nzo, nzo_id):
        """ Replace nzo by new in at the same spot in the queue, destroy nzo """
        # Must be a separate function from "send_back()", due to the required queue-lock
        try:
            old_id = nzo.nzo_id
            new_nzo = self.get_nzo(nzo_id)
            pos = self.__nzo_list.index(new_nzo)
            targetpos = self.__nzo_list.index(nzo)
            self.__nzo_list[targetpos] = new_nzo
            self.__nzo_list.pop(pos)
            # Reuse the old nzo_id
            new_nzo.nzo_id = old_id
            # Therefore: remove the new nzo_id
            del self.__nzo_table[nzo_id]
            # And attach the new nzo to the old nzo_id
            self.__nzo_table[old_id] = new_nzo
            logging.info('Replacing in queue %s by %s', nzo.final_name, new_nzo.final_name)
            del nzo
            return new_nzo
        except:
            logging.error(T('Failed to restart NZB after pre-check (%s)'), nzo.nzo_id)
            logging.info("Traceback: ", exc_info=True)
            return nzo

    def save(self, save_nzo=None):
        """ Save queue, all nzo's or just the specified one """
        logging.info("Saving queue")

        nzo_ids = []
        # Aggregate nzo_ids and save each nzo
        for nzo in self.__nzo_list[:]:
            if not nzo.is_gone():
                nzo_ids.append(os.path.join(nzo.work_name, nzo.nzo_id))
                if save_nzo is None or nzo is save_nzo:
                    if not nzo.futuretype:
                        # Also includes save_data for NZO
                        nzo.save_to_disk()
                    else:
                        sabnzbd.save_data(nzo, nzo.nzo_id, nzo.workpath)

        sabnzbd.save_admin((QUEUE_VERSION, nzo_ids, []), QUEUE_FILE_NAME)

    def set_top_only(self, value):
        self.__top_only = value

    def generate_future(self, msg, pp=None, script=None, cat=None, url=None, priority=NORMAL_PRIORITY, nzbname=None):
        """ Create and return a placeholder nzo object """
        logging.debug('Creating placeholder NZO')
        future_nzo = NzbObject(msg, pp, script, None, True, cat=cat, url=url, priority=priority, nzbname=nzbname, status=Status.GRABBING)
        self.add(future_nzo)
        return future_nzo

    def change_opts(self, nzo_ids, pp):
        result = 0
        for nzo_id in [item.strip() for item in nzo_ids.split(',')]:
            if nzo_id in self.__nzo_table:
                self.__nzo_table[nzo_id].set_pp(pp)
                result += 1
        return result

    def change_script(self, nzo_ids, script):
        result = 0
        for nzo_id in [item.strip() for item in nzo_ids.split(',')]:
            if nzo_id in self.__nzo_table:
                self.__nzo_table[nzo_id].script = script
                logging.info('Set script=%s for job %s', script, self.__nzo_table[nzo_id].final_name)
                result += 1
        return result

    def change_cat(self, nzo_ids, cat, explicit_priority=None):
        result = 0
        for nzo_id in [item.strip() for item in nzo_ids.split(',')]:
            if nzo_id in self.__nzo_table:
                nzo = self.__nzo_table[nzo_id]
                nzo.cat, pp, nzo.script, prio = cat_to_opts(cat)
                logging.info('Set cat=%s for job %s', cat, nzo.final_name)
                nzo.set_pp(pp)
                if explicit_priority is None:
                    self.set_priority(nzo_id, prio)
                # Abort any ongoing unpacking if the category changed
                nzo.abort_direct_unpacker()
                result += 1
        return result

    def change_name(self, nzo_id, name, password=None):
        if nzo_id in self.__nzo_table:
            nzo = self.__nzo_table[nzo_id]
            logging.info('Renaming %s to %s', nzo.final_name, name)
            # Abort any ongoing unpacking if the name changed (dirs change)
            nzo.abort_direct_unpacker()
            if not nzo.futuretype:
                nzo.set_final_name_pw(name, password)
            else:
                # Reset url fetch wait time
                nzo.wait = None
            return True
        else:
            return False

    def get_nzo(self, nzo_id):
        if nzo_id in self.__nzo_table:
            return self.__nzo_table[nzo_id]
        else:
            return None

    @notify_downloader
    def add(self, nzo, save=True, quiet=False):
        if not nzo.nzo_id:
            nzo.nzo_id = sabnzbd.get_new_id('nzo', nzo.workpath, self.__nzo_table)

        # If no files are to be downloaded anymore, send to postproc
        if not nzo.files and not nzo.futuretype:
            self.end_job(nzo)
            return ''

        # Reset try_lists
        nzo.reset_try_list()

        if nzo.nzo_id:
            nzo.deleted = False
            priority = nzo.priority
            if sabnzbd.scheduler.analyse(False, priority):
                nzo.status = Status.PAUSED

            self.__nzo_table[nzo.nzo_id] = nzo
            if priority > HIGH_PRIORITY:
                # Top and repair priority items are added to the top of the queue
                self.__nzo_list.insert(0, nzo)
            elif priority == LOW_PRIORITY:
                self.__nzo_list.append(nzo)
            else:
                # for high priority we need to add the item at the bottom
                # of any other high priority items above the normal priority
                # for normal priority we need to add the item at the bottom
                # of the normal priority items above the low priority
                if self.__nzo_list:
                    pos = 0
                    added = False
                    for position in self.__nzo_list:
                        if position.priority < priority:
                            self.__nzo_list.insert(pos, nzo)
                            added = True
                            break
                        pos += 1
                    if not added:
                        # if there are no other items classed as a lower priority
                        # then it will be added to the bottom of the queue
                        self.__nzo_list.append(nzo)
                else:
                    # if the queue is empty then simple append the item to the bottom
                    self.__nzo_list.append(nzo)
            if save:
                self.save(nzo)

            if not (quiet or nzo.status in ('Fetching',)):
                notifier.send_notification(T('NZB added to queue'), nzo.filename, 'download', nzo.cat)

        if not quiet and cfg.auto_sort():
            self.sort_by_avg_age()
        return nzo.nzo_id

    def remove(self, nzo_id, add_to_history=True, save=True, cleanup=True, keep_basic=False, del_files=False):
        if nzo_id in self.__nzo_table:
            nzo = self.__nzo_table.pop(nzo_id)
            nzo.deleted = True
            if cleanup and not nzo.is_gone():
                nzo.status = Status.DELETED
            self.__nzo_list.remove(nzo)

            if add_to_history:
                # Create the history DB instance
                history_db = database.HistoryDB()
                # Add the nzo to the database. Only the path, script and time taken is passed
                # Other information is obtained from the nzo
                history_db.add_history_db(nzo, '', '', 0, '', '')
                history_db.close()
                sabnzbd.history_updated()

            elif cleanup:
                self.cleanup_nzo(nzo, keep_basic, del_files)

            sabnzbd.remove_data(nzo_id, nzo.workpath)
            logging.info('Removed job %s', nzo.final_name)
            if save:
                self.save(nzo)
        else:
            nzo_id = None
        return nzo_id

    def remove_multiple(self, nzo_ids, del_files=False):
        removed = []
        for nzo_id in nzo_ids:
            if self.remove(nzo_id, add_to_history=False, save=False, keep_basic=not del_files, del_files=del_files):
                removed.append(nzo_id)
        # Save with invalid nzo_id, to that only queue file is saved
        self.save('x')

        # Any files left? Otherwise let's disconnect
        if self.actives(grabs=False) == 0 and cfg.autodisconnect():
            # This was the last job, close server connections
            sabnzbd.downloader.Downloader.do.disconnect()

        return removed

    def remove_all(self, search=None):
        if search:
            search = search.lower()
        removed = []
        for nzo_id in self.__nzo_table.keys():
            if (not search) or search in self.__nzo_table[nzo_id].final_name_pw_clean.lower():
                nzo = self.__nzo_table.pop(nzo_id)
                nzo.deleted = True
                self.__nzo_list.remove(nzo)
                sabnzbd.remove_data(nzo_id, nzo.workpath)
                self.cleanup_nzo(nzo)
                removed.append(nzo_id)
        self.save()
        return removed

    def remove_nzf(self, nzo_id, nzf_id, force_delete=False):
        removed = []
        if nzo_id in self.__nzo_table:
            nzo = self.__nzo_table[nzo_id]
            nzf = nzo.get_nzf_by_id(nzf_id)

            if nzf:
                removed.append(nzf_id)
                nzo.abort_direct_unpacker()
                post_done = nzo.remove_nzf(nzf)
                if post_done:
                    if nzo.finished_files:
                        self.end_job(nzo)
                    else:
                        self.remove(nzo_id, add_to_history=False, keep_basic=False)
                elif force_delete:
                    # Force-remove all trace
                    nzo.bytes -= nzf.bytes
                    nzo.bytes_tried -= (nzf.bytes - nzf.bytes_left)
                    del nzo.files_table[nzf_id]
                    nzo.finished_files.remove(nzf)
            logging.info('Removed NZFs %s from job %s', removed, nzo.final_name)
        return removed

    def pause_multiple_nzo(self, nzo_ids):
        handled = []
        for nzo_id in nzo_ids:
            self.pause_nzo(nzo_id)
            handled.append(nzo_id)
        return handled

    def pause_nzo(self, nzo_id):
        handled = []
        if nzo_id in self.__nzo_table:
            nzo = self.__nzo_table[nzo_id]
            nzo.pause()
            logging.info("Paused nzo: %s", nzo_id)
            handled.append(nzo_id)
        return handled

    def resume_multiple_nzo(self, nzo_ids):
        handled = []
        for nzo_id in nzo_ids:
            self.resume_nzo(nzo_id)
            handled.append(nzo_id)
        return handled

    @notify_downloader
    def resume_nzo(self, nzo_id):
        handled = []
        if nzo_id in self.__nzo_table:
            nzo = self.__nzo_table[nzo_id]
            nzo.resume()
            nzo.reset_all_try_lists()
            logging.info("Resumed nzo: %s", nzo_id)
            handled.append(nzo_id)
        return handled

    def switch(self, item_id_1, item_id_2):
        try:
            # Allow an index as second parameter, easier for some skins
            i = int(item_id_2)
            item_id_2 = self.__nzo_list[i].nzo_id
        except:
            pass
        try:
            nzo1 = self.__nzo_table[item_id_1]
            nzo2 = self.__nzo_table[item_id_2]
        except KeyError:
            # One or both jobs missing
            return (-1, 0)

        if nzo1 == nzo2:
            return (-1, 0)

        # get the priorities of the two items
        nzo1_priority = nzo1.priority
        nzo2_priority = nzo2.priority
        try:
            # get the item id of the item below to use in priority changing
            item_id_3 = self.__nzo_list[i + 1].nzo_id
            # if there is an item below the id1 and id2 then we need that too
            # to determine whether to change the priority
            nzo3 = self.__nzo_table[item_id_3]
            nzo3_priority = nzo3.priority
            # if id1 is surrounded by items of a different priority then change it's pririty to match
            if nzo2_priority != nzo1_priority and nzo3_priority != nzo1_priority or nzo2_priority > nzo1_priority:
                nzo1.priority = nzo2_priority
        except:
            nzo1.priority = nzo2_priority
        item_id_pos1 = -1
        item_id_pos2 = -1
        for i in xrange(len(self.__nzo_list)):
            if item_id_1 == self.__nzo_list[i].nzo_id:
                item_id_pos1 = i
            elif item_id_2 == self.__nzo_list[i].nzo_id:
                item_id_pos2 = i
            if (item_id_pos1 > -1) and (item_id_pos2 > -1):
                item = self.__nzo_list[item_id_pos1]
                logging.info('Switching job [%s] %s => [%s] %s', item_id_pos1, item.final_name, item_id_pos2, self.__nzo_list[item_id_pos2].final_name)
                del self.__nzo_list[item_id_pos1]
                self.__nzo_list.insert(item_id_pos2, item)
                return (item_id_pos2, nzo1.priority)
        # If moving failed/no movement took place
        return (-1, nzo1.priority)

    def move_up_bulk(self, nzo_id, nzf_ids, size):
        if nzo_id in self.__nzo_table:
            for unused in range(size):
                self.__nzo_table[nzo_id].move_up_bulk(nzf_ids)

    def move_top_bulk(self, nzo_id, nzf_ids):
        if nzo_id in self.__nzo_table:
            self.__nzo_table[nzo_id].move_top_bulk(nzf_ids)

    def move_down_bulk(self, nzo_id, nzf_ids, size):
        if nzo_id in self.__nzo_table:
            for unused in range(size):
                self.__nzo_table[nzo_id].move_down_bulk(nzf_ids)

    def move_bottom_bulk(self, nzo_id, nzf_ids):
        if nzo_id in self.__nzo_table:
            self.__nzo_table[nzo_id].move_bottom_bulk(nzf_ids)

    def sort_by_avg_age(self, reverse=False):
        logging.info("Sorting by average date... (reversed:%s)", reverse)
        self.__nzo_list = sort_queue_function(self.__nzo_list, _nzo_date_cmp, reverse)

    def sort_by_name(self, reverse=False):
        logging.info("Sorting by name... (reversed:%s)", reverse)
        self.__nzo_list = sort_queue_function(self.__nzo_list, _nzo_name_cmp, reverse)

    def sort_by_size(self, reverse=False):
        logging.info("Sorting by size... (reversed:%s)", reverse)
        self.__nzo_list = sort_queue_function(self.__nzo_list, _nzo_size_cmp, reverse)

    def sort_queue(self, field, reverse=None):
        if isinstance(reverse, basestring):
            if reverse.lower() == 'desc':
                reverse = True
            else:
                reverse = False
        if reverse is None:
            reverse = False
        if field.lower() == 'name':
            self.sort_by_name(reverse)
        elif field.lower() == 'size' or field.lower() == 'bytes':
            self.sort_by_size(reverse)
        elif field.lower() == 'avg_age':
            self.sort_by_avg_age(reverse)
        else:
            logging.debug("Sort: %s not recognized", field)

    def __set_priority(self, nzo_id, priority):
        """ Sets the priority on the nzo and places it in the queue at the appropriate position """
        try:
            priority = int_conv(priority)
            nzo = self.__nzo_table[nzo_id]
            nzo_id_pos1 = -1
            pos = -1

            # If priority == STOP_PRIORITY, then send to queue
            if priority == STOP_PRIORITY:
                self.end_job(nzo)
                return

            # Get the current position in the queue
            for i in xrange(len(self.__nzo_list)):
                if nzo_id == self.__nzo_list[i].nzo_id:
                    nzo_id_pos1 = i
                    break

            # Don't change priority and order if priority is the same as asked
            if priority == self.__nzo_list[nzo_id_pos1].priority:
                return nzo_id_pos1

            nzo.set_priority(priority)
            if sabnzbd.scheduler.analyse(False, priority) and \
               nzo.status in (Status.CHECKING, Status.DOWNLOADING, Status.QUEUED):
                nzo.status = Status.PAUSED
            elif nzo.status == Status.PAUSED:
                nzo.status = Status.QUEUED
            nzo.save_to_disk()

            if nzo_id_pos1 != -1:
                del self.__nzo_list[nzo_id_pos1]
                if priority == TOP_PRIORITY:
                    # A top priority item (usually a completed download fetching pars)
                    # is added to the top of the queue
                    self.__nzo_list.insert(0, nzo)
                    pos = 0
                elif priority == LOW_PRIORITY:
                    pos = len(self.__nzo_list)
                    self.__nzo_list.append(nzo)
                else:
                    # for high priority we need to add the item at the bottom
                    # of any other high priority items above the normal priority
                    # for normal priority we need to add the item at the bottom
                    # of the normal priority items above the low priority
                    if self.__nzo_list:
                        p = 0
                        added = False
                        for position in self.__nzo_list:
                            if position.priority < priority:
                                self.__nzo_list.insert(p, nzo)
                                pos = p
                                added = True
                                break
                            p += 1
                        if not added:
                            # if there are no other items classed as a lower priority
                            # then it will be added to the bottom of the queue
                            pos = len(self.__nzo_list)
                            self.__nzo_list.append(nzo)
                    else:
                        # if the queue is empty then simple append the item to the bottom
                        self.__nzo_list.append(nzo)
                        pos = 0

            logging.info('Set priority=%s for job %s => position=%s ', priority, self.__nzo_table[nzo_id].final_name, pos)
            return pos

        except:
            return -1

    @notify_downloader
    def set_priority(self, nzo_ids, priority):
        try:
            n = -1
            for nzo_id in [item.strip() for item in nzo_ids.split(',')]:
                n = self.__set_priority(nzo_id, priority)
            return n
        except:
            return -1

    def reset_try_lists(self, nzf=None, nzo=None):
        if nzf:
            nzf.reset_try_list()
        if nzo:
            nzo.reset_try_list()

    def reset_all_try_lists(self):
        for nzo in self.__nzo_list:
            nzo.reset_all_try_lists()

    def has_forced_items(self):
        """ Check if the queue contains any Forced
            Priority items to download while paused
        """
        for nzo in self.__nzo_list:
            if nzo.priority == TOP_PRIORITY and nzo.status not in (Status.PAUSED, Status.GRABBING):
                return True
        return False

    def get_article(self, server, servers):
        for nzo in self.__nzo_list:
            # Not when queue paused and not a forced item
            if nzo.status not in (Status.PAUSED, Status.GRABBING) or nzo.priority == TOP_PRIORITY:
                # Check if past propagation delay, or forced
                if not cfg.propagation_delay() or nzo.priority == TOP_PRIORITY or (nzo.avg_stamp + float(cfg.propagation_delay() * 60)) < time.time():
                    if not nzo.server_in_try_list(server):
                        article = nzo.get_article(server, servers)
                        if article:
                            return article
                    # Stop after first job that wasn't paused/propagating/etc
                    if self.__top_only:
                        return

    def register_article(self, article, found=True):
        nzf = article.nzf
        nzo = nzf.nzo

        if nzf.deleted:
            logging.debug("Discarding article %s, no longer in queue", article.article)
            return

        file_done, post_done = nzo.remove_article(article, found)

        filename = nzf.filename

        if nzo.is_gone():
            logging.debug('Discarding article %s for deleted job', filename)
        else:
            if file_done:
                if nzo.next_save is None or time.time() > nzo.next_save:
                    nzo.save_to_disk()
                    BPSMeter.do.save()
                    if nzo.save_timeout is None:
                        nzo.next_save = None
                    else:
                        nzo.next_save = time.time() + nzo.save_timeout

                if not nzo.precheck:
                    _type = nzf.type

                    # Only start decoding if we have a filename and type
                    if filename and _type:
                        Assembler.do.process((nzo, nzf))
                    elif filename.lower().endswith('.par2'):
                        # Broken par2 file, try to get another one
                        nzo.promote_par2(nzf)
                    else:
                        if file_has_articles(nzf):
                            logging.warning(T('%s -> Unknown encoding'), filename)
            if post_done:
                self.end_job(nzo)

    def end_job(self, nzo):
        """ Send NZO to the post-processing queue """
        logging.info('Ending job %s', nzo.final_name)

        # Notify assembler to call postprocessor
        if not nzo.deleted:
            nzo.deleted = True
            if nzo.precheck:
                nzo.save_to_disk()
                # Check result
                enough, _ratio = nzo.check_quality()
                if enough:
                    # Enough data present, do real download
                    self.cleanup_nzo(nzo, keep_basic=True)
                    self.send_back(nzo)
                    return
                else:
                    # Not enough data, let postprocessor show it as failed
                    pass
            Assembler.do.process((nzo, None))

    def actives(self, grabs=True):
        """ Return amount of non-paused jobs, optionally with 'grabbing' items """
        n = 0
        for nzo in self.__nzo_list:
            # Ignore any items that are paused
            if grabs and nzo.status == Status.GRABBING:
                n += 1
            elif nzo.status not in (Status.PAUSED, Status.GRABBING):
                n += 1
        return n

    def queue_info(self, search=None, start=0, limit=0):
        """ Return list of queued jobs,
            optionally filtered by 'search' and limited by start and limit.
        """
        if search:
            search = search.lower()
        bytes_left = 0
        bytes_total = 0
        bytes_left_previous_page = 0
        q_size = 0
        pnfo_list = []
        n = 0

        for nzo in self.__nzo_list:
            if nzo.status not in (Status.PAUSED, Status.CHECKING) or nzo.priority == TOP_PRIORITY:
                b_left = nzo.remaining
                bytes_total += nzo.bytes
                bytes_left += b_left
                q_size += 1
                # We need the number of bytes before the current page
                if n < start:
                    bytes_left_previous_page += b_left

            if (not search) or search in nzo.final_name_pw_clean.lower():
                if (not limit) or (start <= n < start + limit):
                    pnfo_list.append(nzo.gather_info())
                n += 1

        if not search:
            n = len(self.__nzo_list)
        return QNFO(bytes_total, bytes_left, bytes_left_previous_page, pnfo_list, q_size, n)

    def remaining(self):
        """ Return bytes left in the queue by non-paused items """
        bytes_left = 0
        for nzo in self.__nzo_list:
            if nzo.status != 'Paused':
                bytes_left += nzo.remaining
        return bytes_left

    def is_empty(self):
        empty = True
        for nzo in self.__nzo_list:
            if not nzo.futuretype and nzo.status != 'Paused':
                empty = False
                break
        return empty

    def cleanup_nzo(self, nzo, keep_basic=False, del_files=False):
        # Abort DirectUnpack and let it remove files
        nzo.abort_direct_unpacker()
        nzo.purge_data(keep_basic, del_files)
        ArticleCache.do.purge_articles(nzo.saved_articles)

    def stop_idle_jobs(self):
        """ Detect jobs that have zero files left and send them to post processing """
        empty = []
        for nzo in self.__nzo_list:
            if not nzo.futuretype and not nzo.files and nzo.status not in (Status.PAUSED, Status.GRABBING):
                empty.append(nzo)

<<<<<<< HEAD
=======
            # Stall prevention by checking if all servers are in the trylist
            # This is a CPU-cheaper alternative to prevent stalling
            if len(nzo.try_list) == sabnzbd.downloader.Downloader.do.server_nr:
                # Maybe the NZF's need a reset too?
                for nzf in nzo.files:
                    if len(nzf.try_list) == sabnzbd.downloader.Downloader.do.server_nr:
                        # We do not want to reset all article trylists, they are good
                        nzf.reset_try_list()
                # Reset main trylist, minimal performance impact
                nzo.reset_try_list()

>>>>>>> ba7d906b
        for nzo in empty:
            self.end_job(nzo)

    def pause_on_prio(self, priority):
        for nzo in self.__nzo_list:
            if nzo.priority == priority:
                nzo.pause()

    @notify_downloader
    def resume_on_prio(self, priority):
        for nzo in self.__nzo_list:
            if nzo.priority == priority:
                # Don't use nzo.resume() to avoid resetting job warning flags
                nzo.status = Status.QUEUED

    def pause_on_cat(self, cat):
        for nzo in self.__nzo_list:
            if nzo.cat == cat:
                nzo.pause()

    @notify_downloader
    def resume_on_cat(self, cat):
        for nzo in self.__nzo_list:
            if nzo.cat == cat:
                # Don't use nzo.resume() to avoid resetting job warning flags
                nzo.status = Status.QUEUED

    def get_urls(self):
        """ Return list of future-types needing URL """
        lst = []
        for nzo_id in self.__nzo_table:
            nzo = self.__nzo_table[nzo_id]
            if nzo.futuretype:
                url = nzo.url
                if nzo.futuretype and url.lower().startswith('http'):
                    lst.append((url, nzo))
        return lst

    def __repr__(self):
        return "<NzbQueue>"


def _nzo_date_cmp(nzo1, nzo2):
    avg_date1 = nzo1.avg_date
    avg_date2 = nzo2.avg_date

    if avg_date1 is None and avg_date2 is None:
        return 0

    if avg_date1 is None:
        avg_date1 = datetime.datetime.now()
    elif avg_date2 is None:
        avg_date2 = datetime.datetime.now()

    return cmp(avg_date1, avg_date2)


def _nzo_name_cmp(nzo1, nzo2):
    return cmp(nzo1.final_name.lower(), nzo2.final_name.lower())


def _nzo_size_cmp(nzo1, nzo2):
    return cmp(nzo1.bytes, nzo2.bytes)


def sort_queue_function(nzo_list, method, reverse):
    ultra_high_priority = [nzo for nzo in nzo_list if nzo.priority == REPAIR_PRIORITY]
    super_high_priority = [nzo for nzo in nzo_list if nzo.priority == TOP_PRIORITY]
    high_priority = [nzo for nzo in nzo_list if nzo.priority == HIGH_PRIORITY]
    normal_priority = [nzo for nzo in nzo_list if nzo.priority == NORMAL_PRIORITY]
    low_priority = [nzo for nzo in nzo_list if nzo.priority == LOW_PRIORITY]

    ultra_high_priority.sort(cmp=method, reverse=reverse)
    super_high_priority.sort(cmp=method, reverse=reverse)
    high_priority.sort(cmp=method, reverse=reverse)
    normal_priority.sort(cmp=method, reverse=reverse)
    low_priority.sort(cmp=method, reverse=reverse)

    new_list = ultra_high_priority
    new_list.extend(super_high_priority)
    new_list.extend(high_priority)
    new_list.extend(normal_priority)
    new_list.extend(low_priority)

    # Make sure any left-over jobs enter the new list
    for item in nzo_list:
        if item not in new_list:
            new_list.append(item)

    return new_list<|MERGE_RESOLUTION|>--- conflicted
+++ resolved
@@ -864,8 +864,6 @@
             if not nzo.futuretype and not nzo.files and nzo.status not in (Status.PAUSED, Status.GRABBING):
                 empty.append(nzo)
 
-<<<<<<< HEAD
-=======
             # Stall prevention by checking if all servers are in the trylist
             # This is a CPU-cheaper alternative to prevent stalling
             if len(nzo.try_list) == sabnzbd.downloader.Downloader.do.server_nr:
@@ -877,7 +875,6 @@
                 # Reset main trylist, minimal performance impact
                 nzo.reset_try_list()
 
->>>>>>> ba7d906b
         for nzo in empty:
             self.end_job(nzo)
 
