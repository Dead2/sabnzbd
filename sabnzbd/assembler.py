--- conflicted
+++ resolved
@@ -319,11 +319,8 @@
 
             # Is it even a rarfile?
             if rarfile.is_rarfile(filepath):
-<<<<<<< HEAD
-=======
                 # Open the rar
                 rarfile.UNRAR_TOOL = sabnzbd.newsunpack.RAR_COMMAND
->>>>>>> 55c4bef5
                 zf = rarfile.RarFile(filepath, all_names=True)
 
                 # Check for encryption
