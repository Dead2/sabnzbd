--- conflicted
+++ resolved
@@ -81,11 +81,7 @@
             try:
                 return p.decode(codepage)
             except:
-<<<<<<< HEAD
-                return p.decode('cp1252', 'ignore')
-=======
                 return p.decode('cp1252', 'replace').replace('?', '!')
->>>>>>> 8abcf085
     else:
         return p
 
