#!/usr/bin/python -OO
# Copyright 2008-2014 The SABnzbd-Team <team@sabnzbd.org>
#
# This program is free software; you can redistribute it and/or
# modify it under the terms of the GNU General Public License
# as published by the Free Software Foundation; either version 2
# of the License, or (at your option) any later version.
#
# This program is distributed in the hope that it will be useful,
# but WITHOUT ANY WARRANTY; without even the implied warranty of
# MERCHANTABILITY or FITNESS FOR A PARTICULAR PURPOSE.  See the
# GNU General Public License for more details.
#
# You should have received a copy of the GNU General Public License
# along with this program; if not, write to the Free Software
# Foundation, Inc., 51 Franklin Street, Fifth Floor, Boston, MA  02110-1301, USA.

import sys
if sys.version_info < (2, 5):
    print "Sorry, requires Python 2.5, 2.6 or 2.7."
    sys.exit(1)

# Make sure UTF-8 is default 8bit encoding
if not hasattr(sys,"setdefaultencoding"):
    reload(sys)
try:
    sys.setdefaultencoding('utf-8')
except:
    print 'Sorry, you MUST add the SABnzbd folder to the PYTHONPATH environment variable'
    print 'or find another way to force Python to use UTF-8 for string encoding.'
    sys.exit(1)

import logging
import logging.handlers
import os
import getopt
import signal
import socket
import platform
import time
import re

try:
    import Cheetah
    if Cheetah.Version[0] != '2':
        raise ValueError
except ValueError:
    print "Sorry, requires Python module Cheetah 2.0rc7 or higher."
    sys.exit(1)
except:
    print "The Python module Cheetah is required"
    sys.exit(1)

import cherrypy
if not cherrypy.__version__.startswith("3.2"):
    print "Sorry, requires Python module Cherrypy 3.2 (use the included version)"
    sys.exit(1)

from cherrypy import _cpserver
from cherrypy import _cpwsgi_server

SQLITE_DLL = True
try:
    from sqlite3 import version as sqlite3_version
except:
    try:
        from pysqlite2.dbapi2 import version as sqlite3_version
    except:
        if os.name != 'nt':
            print "Sorry, requires Python module sqlite3"
            print "Try: apt-get install python-pysqlite2"
            sys.exit(1)
        else:
            SQLITE_DLL = False

import locale, __builtin__
try:
    locale.setlocale(locale.LC_ALL, "")
    __builtin__.__dict__['codepage'] = locale.getlocale()[1] or 'cp1252'
except:
    # Work-around for Python-ports with bad "locale" support
    __builtin__.__dict__['codepage'] = 'cp1252'

import sabnzbd
import sabnzbd.lang
import sabnzbd.interface
from sabnzbd.constants import *
import sabnzbd.newsunpack
from sabnzbd.misc import get_user_shellfolders, real_path, \
     check_latest_version, exit_sab, \
     split_host, get_ext, create_https_certificates, \
     windows_variant, ip_extract, set_serv_parms, get_serv_parms, globber_full
from sabnzbd.panic import panic_tmpl, panic_port, panic_host, panic_fwall, \
     panic_sqlite, panic, launch_a_browser, panic_xport
import sabnzbd.scheduler as scheduler
import sabnzbd.config as config
import sabnzbd.cfg
import sabnzbd.downloader
from sabnzbd.encoding import unicoder, deunicode
import sabnzbd.growler as growler
import sabnzbd.zconfig

from threading import Thread

LOG_FLAG = False        # Global for this module, signalling loglevel change

_first_log = True
def FORCELOG(txt):
    global _first_log
    if _first_log:
        os.remove('d:/temp/debug.txt')
        _first_log = False
    ff = open('d:/temp/debug.txt', 'a+')
    ff.write(txt)
    ff.write('\n')
    ff.close()


#------------------------------------------------------------------------------
try:
    import win32api
    import win32serviceutil, win32evtlogutil, win32event, win32service, pywintypes
    win32api.SetConsoleCtrlHandler(sabnzbd.sig_handler, True)
    from util.mailslot import MailSlot
    from util.apireg import get_connection_info, set_connection_info, del_connection_info
except ImportError:
    class MailSlot:
        pass
    if sabnzbd.WIN32:
        print "Sorry, requires Python module PyWin32."
        sys.exit(1)


def guard_loglevel():
    """ Callback function for guarding loglevel """
    global LOG_FLAG
    LOG_FLAG = True


#------------------------------------------------------------------------------
# Improved RotatingFileHandler
# See: http://www.mail-archive.com/python-bugs-list@python.org/msg53913.html
# http://bugs.python.org/file14420/NTSafeLogging.py
# Thanks Erik Antelman
#
if sabnzbd.WIN32:

    import msvcrt
    import _subprocess
    import codecs

    def duplicate(handle, inheritable=False):
        target_process = _subprocess.GetCurrentProcess()
        return _subprocess.DuplicateHandle(
            _subprocess.GetCurrentProcess(), handle, target_process,
            0, inheritable, _subprocess.DUPLICATE_SAME_ACCESS).Detach()

    class NewRotatingFileHandler(logging.handlers.RotatingFileHandler):
        def _open(self):
            """
            Open the current base file with the (original) mode and encoding.
            Return the resulting stream.
            """
            if self.encoding is None:
                stream = open(self.baseFilename, self.mode)
                newosf = duplicate(msvcrt.get_osfhandle(stream.fileno()), inheritable=False)
                newFD  = msvcrt.open_osfhandle(newosf,os.O_APPEND)
                newstream = os.fdopen(newFD,self.mode)
                stream.close()
                return newstream
            else:
                stream = codecs.open(self.baseFilename, self.mode, self.encoding)
            return stream

else:
    NewRotatingFileHandler = logging.handlers.RotatingFileHandler

#------------------------------------------------------------------------------
class FilterCP3:
    ### Filter out all CherryPy3-Access logging that we receive,
    ### because we have the root logger
    def __init__(self):
        pass
    def filter(self, record):
        _cplogging = record.module == '_cplogging'
        # Python2.4 fix
        # record has no attribute called funcName under python 2.4
        if hasattr(record, 'funcName'):
            access = record.funcName == 'access'
        else:
            access = True
        return not (_cplogging and access)


class guiHandler(logging.Handler):
    """
    Logging handler collects the last warnings/errors/exceptions
    to be displayed in the web-gui
    """
    def __init__(self, size):
        """
        Initializes the handler
        """
        logging.Handler.__init__(self)
        self.size = size
        self.store = []

    def emit(self, record):
        """
        Emit a record by adding it to our private queue
        """
        if record.levelname == 'WARNING':
            sabnzbd.LAST_WARNING = record.msg % record.args
        else:
            sabnzbd.LAST_ERROR = record.msg % record.args

        if len(self.store) >= self.size:
            # Loose the oldest record
            self.store.pop(0)
        try:
            self.store.append(self.format(record))
        except UnicodeDecodeError:
            # Catch elusive Unicode conversion problems
            pass

    def clear(self):
        self.store = []

    def count(self):
        return len(self.store)

    def last(self):
        if self.store:
            return self.store[len(self.store)-1]
        else:
            return ""

    def content(self):
        """
        Return an array with last records
        """
        return self.store


#------------------------------------------------------------------------------

def print_help():
    print
    print "Usage: %s [-f <configfile>] <other options>" % sabnzbd.MY_NAME
    print
    print "Options marked [*] are stored in the config file"
    print
    print "Options:"
    print "  -f  --config-file <ini>  Location of config file"
    print "  -s  --server <srv:port>  Listen on server:port [*]"
    print "  -t  --templates <templ>  Template directory [*]"
    print "  -2  --template2 <templ>  Secondary template dir [*]"
    print
    print "  -l  --logging <0..2>     Set logging level (-1=off, 0= least, 2= most) [*]"
    print "  -w  --weblogging <0..2>  Set cherrypy logging (0= off, 1= on, 2= file-only) [*]"
    print
    print "  -b  --browser <0..1>     Auto browser launch (0= off, 1= on) [*]"
    if sabnzbd.WIN32:
        print "  -d  --daemon             Use when run as a service"
    else:
        print "  -d  --daemon             Fork daemon process"
        print "      --pid <path>         Create a PID file in the given folder (full path)"
        print "      --pidfile <path>     Create a PID file with the given name (full path)"
    print
    print "      --force              Discard web-port timeout (see Wiki!)"
    print "  -h  --help               Print this message"
    print "  -v  --version            Print version information"
    print "  -c  --clean              Remove queue, cache and logs"
    print "  -p  --pause              Start in paused mode"
    print "      --repair             Add orphaned jobs from the incomplete folder to the queue"
    print "      --repair-all         Try to reconstruct the queue from the incomplete folder"
    print "                           with full data reconstruction"
    print "      --https <port>       Port to use for HTTPS server"
    print "      --log-all            Log all article handling (for developers)"
    print "      --console            Force console logging for OSX app"
    print "      --new                Run a new instance of SABnzbd"
    print "      --no_ipv6            Do not listen on IPv6 address [::1]"

def print_version():
    print """
%s-%s

Copyright (C) 2008-2014, The SABnzbd-Team <team@sabnzbd.org>
SABnzbd comes with ABSOLUTELY NO WARRANTY.
This is free software, and you are welcome to redistribute it
under certain conditions. It is licensed under the
GNU GENERAL PUBLIC LICENSE Version 2 or (at your option) any later version.

""" % (sabnzbd.MY_NAME, sabnzbd.__version__)


#------------------------------------------------------------------------------
def daemonize():
    try:
        pid = os.fork()
        if pid > 0:
            sys.exit(0)
    except OSError:
        print "fork() failed"
        sys.exit(1)

    os.chdir(sabnzbd.DIR_PROG)
    os.setsid()
    # Make sure I can read my own files and shut out others
    prev= os.umask(0)
    os.umask(prev and int('077',8))

    try:
        pid = os.fork()
        if pid > 0:
            sys.exit(0)
    except OSError:
        print "fork() failed"
        sys.exit(1)

    dev_null = file('/dev/null', 'r')
    os.dup2(dev_null.fileno(), sys.stdin.fileno())

#------------------------------------------------------------------------------
def Bail_Out(browserhost, cherryport, err=''):
    """Abort program because of CherryPy troubles
    """
    logging.error(T('Failed to start web-interface') + ' : ' + str(err))
    if not sabnzbd.DAEMON:
        if '13' in err:
            panic_xport(browserhost, cherryport)
        elif '49' in err:
            panic_host(browserhost, cherryport)
        else:
            panic_port(browserhost, cherryport)
    sabnzbd.halt()
    exit_sab(2)

#------------------------------------------------------------------------------
def Web_Template(key, defweb, wdir):
    """ Determine a correct web template set,
        return full template path
    """
    if wdir is None:
        try:
            wdir = fix_webname(key())
        except:
            wdir = ''
    if not wdir:
        wdir = defweb
    if key:
        key.set(wdir)
    if not wdir:
        # No default value defined, accept empty path
        return ''

    full_dir = real_path(sabnzbd.DIR_INTERFACES, wdir)
    full_main = real_path(full_dir, DEF_MAIN_TMPL)
    logging.info("Web dir is %s", full_dir)

    if not os.path.exists(full_main):
        # Temporarily fix that allows missing Config
        if defweb == DEF_STDCONFIG:
            return ''
        # end temp fix
        logging.warning(T('Cannot find web template: %s, trying standard template'), full_main)
        full_dir = real_path(sabnzbd.DIR_INTERFACES, DEF_STDINTF)
        full_main = real_path(full_dir, DEF_MAIN_TMPL)
        if not os.path.exists(full_main):
            logging.exception('Cannot find standard template: %s', full_dir)
            panic_tmpl(full_dir)
            exit_sab(1)

    #sabnzbd.lang.install_language(real_path(full_dir, DEF_INT_LANGUAGE), sabnzbd.cfg.language(), wdir)

    return real_path(full_dir, "templates")


#------------------------------------------------------------------------------
def CheckColor(color, web_dir):
    """ Check existence of color-scheme """
    if color and os.path.exists(os.path.join(web_dir,'static/stylesheets/colorschemes/'+color+'.css')):
        return color
    elif color and os.path.exists(os.path.join(web_dir,'static/stylesheets/colorschemes/'+color)):
        return color
    else:
        return ''

#------------------------------------------------------------------------------
def fix_webname(name):
    if name:
        name = deunicode(name)
        xname = name.title()
    else:
        xname = ''
    if xname in ('Default', ):
        return 'Plush'
    elif xname in ('Plush', 'Mobile'):
        return xname
    elif xname in ('Smpl', 'Wizard'):
        return name.lower()
    elif xname in ('Config',):
        return 'Plush'
    else:
        return name

#------------------------------------------------------------------------------
def GetProfileInfo(vista_plus):
    """ Get the default data locations
    """
    ok = False
    if sabnzbd.DAEMON:
        # In daemon mode, do not try to access the user profile
        # just assume that everything defaults to the program dir
        sabnzbd.DIR_APPDATA = sabnzbd.DIR_PROG
        sabnzbd.DIR_LCLDATA = sabnzbd.DIR_PROG
        sabnzbd.DIR_HOME = sabnzbd.DIR_PROG
        if sabnzbd.WIN32:
            # Ignore Win32 "logoff" signal
            # This should work, but it doesn't
            # Instead the signal_handler will ignore the "logoff" signal
            #signal.signal(5, signal.SIG_IGN)
            pass
        ok = True
    elif sabnzbd.WIN32:
        specials = get_user_shellfolders()
        try:
            sabnzbd.DIR_APPDATA = '%s\\%s' % (specials['AppData'], DEF_WORKDIR)
            sabnzbd.DIR_LCLDATA = '%s\\%s' % (specials['Local AppData'], DEF_WORKDIR)
            sabnzbd.DIR_HOME = specials['Personal']
            ok = True
        except:
            try:
                if vista_plus:
                    root = os.environ['AppData']
                    user = os.environ['USERPROFILE']
                    sabnzbd.DIR_APPDATA = '%s\\%s' % (root.replace('\\Roaming', '\\Local'), DEF_WORKDIR)
                    sabnzbd.DIR_HOME    = '%s\\Documents' % user
                else:
                    root = os.environ['USERPROFILE']
                    sabnzbd.DIR_APPDATA = '%s\\%s' % (root, DEF_WORKDIR)
                    sabnzbd.DIR_HOME = root

                try:
                    # Conversion to 8bit ASCII required for CherryPy
                    sabnzbd.DIR_APPDATA = sabnzbd.DIR_APPDATA.encode(codepage)
                    sabnzbd.DIR_HOME = sabnzbd.DIR_HOME.encode(codepage)
                    ok = True
                except:
                    # If unconvertible characters exist, use MSDOS name
                    try:
                        sabnzbd.DIR_APPDATA = win32api.GetShortPathName(sabnzbd.DIR_APPDATA)
                        sabnzbd.DIR_HOME = win32api.GetShortPathName(sabnzbd.DIR_HOME)
                        ok = True
                    except:
                        pass
                sabnzbd.DIR_LCLDATA = sabnzbd.DIR_APPDATA
            except:
                pass

    elif sabnzbd.DARWIN:
        home = os.environ.get('HOME')
        if home:
            sabnzbd.DIR_APPDATA = '%s/Library/Application Support/SABnzbd' % home
            sabnzbd.DIR_LCLDATA = sabnzbd.DIR_APPDATA
            sabnzbd.DIR_HOME = home
            ok = True

    else:
        # Unix/Linux
        home = os.environ.get('HOME')
        if home:
            sabnzbd.DIR_APPDATA = '%s/.%s' % (home, DEF_WORKDIR)
            sabnzbd.DIR_LCLDATA = sabnzbd.DIR_APPDATA
            sabnzbd.DIR_HOME = home
            ok = True

    if not ok:
        panic("Cannot access the user profile.",
              "Please start with sabnzbd.ini file in another location")
        exit_sab(2)


#------------------------------------------------------------------------------
def print_modules():
    """ Log all detected optional or external modules
    """
    if sabnzbd.decoder.HAVE_YENC:
        logging.info("_yenc module... found!")
    else:
        if hasattr(sys, "frozen"):
            logging.error(T('_yenc module... NOT found!'))
        else:
            logging.info("_yenc module... NOT found!")

    if sabnzbd.newsunpack.PAR2_COMMAND:
        logging.info("par2 binary... found (%s)", sabnzbd.newsunpack.PAR2_COMMAND)
    else:
        logging.error(T('par2 binary... NOT found!'))

    if sabnzbd.newsunpack.PAR2C_COMMAND:
        logging.info("par2-classic binary... found (%s)", sabnzbd.newsunpack.PAR2C_COMMAND)

    if sabnzbd.newsunpack.RAR_COMMAND:
        logging.info("unrar binary... found (%s)", sabnzbd.newsunpack.RAR_COMMAND)
    else:
        logging.warning(T('unrar binary... NOT found'))

    if sabnzbd.newsunpack.ZIP_COMMAND:
        logging.info("unzip binary... found (%s)", sabnzbd.newsunpack.ZIP_COMMAND)
    else:
        if sabnzbd.cfg.enable_unzip(): logging.warning(T('unzip binary... NOT found!'))

    if sabnzbd.newsunpack.SEVEN_COMMAND:
        logging.info("7za binary... found (%s)", sabnzbd.newsunpack.SEVEN_COMMAND)
    else:
        if sabnzbd.cfg.enable_7zip(): logging.warning(T('7za binary... NOT found!'))

    if not sabnzbd.WIN32:
        if sabnzbd.newsunpack.NICE_COMMAND:
            logging.info("nice binary... found (%s)", sabnzbd.newsunpack.NICE_COMMAND)
        else:
            logging.info("nice binary... NOT found!")
        if sabnzbd.newsunpack.IONICE_COMMAND:
            logging.info("ionice binary... found (%s)", sabnzbd.newsunpack.IONICE_COMMAND)
        else:
            logging.info("ionice binary... NOT found!")

    if sabnzbd.newswrapper.HAVE_SSL:
        logging.info("pyOpenSSL... found (%s)", sabnzbd.newswrapper.HAVE_SSL)
    else:
        logging.info("pyOpenSSL... NOT found - try apt-get install python-pyopenssl (SSL is optional)")


#------------------------------------------------------------------------------
def all_localhosts():
    """ Return all unique values of localhost in order of preference """
    ips = ['127.0.0.1']
    try:
        # Check whether IPv6 is available and enabled
        info = socket.getaddrinfo('::1', None)
        af, socktype, proto, canonname, sa = info[0]
        s = socket.socket(af, socktype, proto)
        s.close()
    except socket.error:
        return ips
    try:
        info = socket.getaddrinfo('localhost', None)
    except:
        # localhost does not resolve
        return ips
    ips = []
    for item in info:
        item = item[4][0]
        if item not in ips:
            ips.append(item)
    return ips


def check_resolve(host):
    """ Return True if 'host' resolves
    """
    try:
        info = socket.getaddrinfo(host, None)
    except:
        # Does not resolve
        return False
    return True

#------------------------------------------------------------------------------
def get_webhost(cherryhost, cherryport, https_port):
    """ Determine the webhost address and port,
        return (host, port, browserhost)
    """
    if cherryhost == '0.0.0.0' and not check_resolve('127.0.0.1'):
        cherryhost = ''
    elif cherryhost == '::' and not check_resolve('::1'):
        cherryhost = ''

    if cherryhost is None:
        cherryhost = sabnzbd.cfg.cherryhost()
    else:
        sabnzbd.cfg.cherryhost.set(cherryhost)

    # Get IP address, but discard APIPA/IPV6
    # If only APIPA's or IPV6 are found, fall back to localhost
    ipv4 = ipv6 = False
    localhost = hostip = 'localhost'
    try:
        info = socket.getaddrinfo(socket.gethostname(), None)
    except:
        # Hostname does not resolve
        try:
            # Valid user defined name?
            info = socket.getaddrinfo(cherryhost, None)
        except:
            if cherryhost not in ('localhost', '127.0.0.1', '::1'):
                cherryhost = '0.0.0.0'
            try:
                info = socket.getaddrinfo(localhost, None)
            except:
                info = socket.getaddrinfo('127.0.0.1', None)
                localhost = '127.0.0.1'
    for item in info:
        ip = str(item[4][0])
        if ip.startswith('169.254.'):
            pass # Is an APIPA
        elif ':' in ip:
            ipv6 = True
        elif '.' in ip and not ipv4:
            ipv4 = True
            hostip = ip

    # A blank host will use the local ip address
    if cherryhost == '':
        if ipv6 and ipv4:
            # To protect Firefox users, use numeric IP
            cherryhost = hostip
            browserhost = hostip
        else:
            cherryhost = socket.gethostname()
            browserhost = cherryhost

    # 0.0.0.0 will listen on all ipv4 interfaces (no ipv6 addresses)
    elif cherryhost == '0.0.0.0':
        # Just take the gamble for this
        cherryhost = '0.0.0.0'
        browserhost = localhost

    # :: will listen on all ipv6 interfaces (no ipv4 addresses)
    elif cherryhost in ('::','[::]'):
        cherryhost = cherryhost.strip('[').strip(']')
        # Assume '::1' == 'localhost'
        browserhost = localhost

    # IPV6 address
    elif '[' in cherryhost or ':' in cherryhost:
        browserhost = cherryhost

    # IPV6 numeric address
    elif cherryhost.replace('.', '').isdigit():
        # IPV4 numerical
        browserhost = cherryhost

    elif cherryhost == localhost:
        cherryhost = localhost
        browserhost = localhost

    else:
        # If on Vista and/or APIPA, use numerical IP, to help FireFoxers
        if ipv6 and ipv4:
            cherryhost = hostip
        browserhost = cherryhost

    # Some systems don't like brackets in numerical ipv6
        if sabnzbd.DARWIN:
            cherryhost = cherryhost.strip('[]')
        else:
            try:
                info = socket.getaddrinfo(cherryhost, None)
            except:
                cherryhost = cherryhost.strip('[]')

    if ipv6 and ipv4 and \
       (browserhost not in ('localhost', '127.0.0.1', '[::1]', '::1')):
        sabnzbd.AMBI_LOCALHOST = True
        logging.info("IPV6 has priority on this system, potential Firefox issue")

    if ipv6 and ipv4 and cherryhost == '' and sabnzbd.WIN32:
        logging.warning(T('Please be aware the 0.0.0.0 hostname will need an IPv6 address for external access'))

    if cherryhost == 'localhost' and not sabnzbd.WIN32 and not sabnzbd.DARWIN:
        # On the Ubuntu family, localhost leads to problems for CherryPy
        ips = ip_extract()
        if '127.0.0.1' in ips and '::1' in ips:
            cherryhost = '127.0.0.1'
            if ips[0] != '127.0.0.1':
                browserhost = '127.0.0.1'

    # This is to please Chrome on OSX
    if cherryhost == 'localhost' and sabnzbd.DARWIN:
        cherryhost = '127.0.0.1'
        browserhost = 'localhost'

    if cherryport is None:
        cherryport = sabnzbd.cfg.cherryport.get_int()
    else:
        sabnzbd.cfg.cherryport.set(str(cherryport))

    if https_port is None:
        https_port = sabnzbd.cfg.https_port.get_int()
    else:
        sabnzbd.cfg.https_port.set(str(https_port))
        # if the https port was specified, assume they want HTTPS enabling also
        sabnzbd.cfg.enable_https.set(True)

    if cherryport == https_port and sabnzbd.cfg.enable_https():
        sabnzbd.cfg.enable_https.set(False)
        # Should have a translated message, but that's not available yet
        #logging.error(T('HTTP and HTTPS ports cannot be the same'))
        logging.error('HTTP and HTTPS ports cannot be the same')

    return cherryhost, cherryport, browserhost, https_port


def attach_server(host, port, cert=None, key=None, chain=None):
    """ Define and attach server, optionally HTTPS
    """
    if not (sabnzbd.cfg.no_ipv6() and '::1' in host):
        http_server = _cpwsgi_server.CPWSGIServer()
        http_server.bind_addr = (host, port)
        if cert and key:
            http_server.ssl_certificate = cert
            http_server.ssl_private_key = key
            http_server.ssl_certificate_chain = chain
        adapter = _cpserver.ServerAdapter(cherrypy.engine, http_server, http_server.bind_addr)
        adapter.subscribe()


def is_sabnzbd_running(url, timeout=None):
    """ Return True when there's already a SABnzbd instance running.
    """
    try:
        url = '%s&mode=version' % (url)
        ver = sabnzbd.newsunpack.get_from_url(url, timeout=timeout)
        return bool(ver and re.search(r'\d+\.\d+\.', ver))
    except:
        return False


def find_free_port(host, currentport):
    """ Return a free port, 0 when nothing is free
    """
    n = 0
    while n < 10 and currentport <= 49151:
        try:
            cherrypy.process.servers.check_port(host, currentport)
            return currentport
        except:
            currentport += 5
            n += 1
    return 0


def check_for_sabnzbd(url, upload_nzbs, allow_browser=True):
    """ Check for a running instance of sabnzbd on this port
        allow_browser==True|None will launch the browser, False will not.
    """
    if allow_browser is None:
        allow_browser = True
    if is_sabnzbd_running(url):
        # Upload any specified nzb files to the running instance
        if upload_nzbs:
            from sabnzbd.utils.upload import upload_file
            for f in upload_nzbs:
                upload_file(url, f)
        else:
            # Launch the web browser and quit since sabnzbd is already running
            # Trim away everything after the final slash in the URL
            url = url[:url.rfind('/')+1]
            launch_a_browser(url, force=allow_browser)
        exit_sab(0)
        return True
    return False


def evaluate_inipath(path):
    """ Derive INI file path from a partial path.
        Full file path: if file does not exist the name must contain a dot
        but not a leading dot.
        foldername is enough, the standard name will be appended.
    """
    path = os.path.normpath(os.path.abspath(path))
    inipath = os.path.join(path, DEF_INI_FILE)
    if os.path.isdir(path):
        return inipath
    elif os.path.isfile(path) or os.path.isfile(path + '.bak'):
        return path
    else:
        dirpart, name = os.path.split(path)
        if name.find('.') < 1:
            return inipath
        else:
            return path


def cherrypy_logging(log_path, log_handler):
    """ Setup CherryPy logging
    """
    log = cherrypy.log
    log.access_file = ''
    log.error_file = ''
    # Max size of 512KB
    maxBytes = getattr(log, "rot_maxBytes", 524288)
    # cherrypy.log cherrypy.log.1 cherrypy.log.2
    backupCount = getattr(log, "rot_backupCount", 3)

    # Make a new RotatingFileHandler for the error log.
    fname = getattr(log, "rot_error_file", log_path)
    h = log_handler(fname, 'a', maxBytes, backupCount)
    h.setLevel(logging.DEBUG)
    h.setFormatter(cherrypy._cplogging.logfmt)
    log.error_log.addHandler(h)


#------------------------------------------------------------------------------
def commandline_handler(frozen=True):
    """ Split win32-service commands are true parameters
        Returns:
            service, sab_opts, serv_opts, upload_nzbs
    """
    service = ''
    sab_opts = []
    serv_inst = False
    serv_opts = [os.path.normpath(os.path.abspath(sys.argv[0]))]
    upload_nzbs = []

    # OSX binary: get rid of the weird -psn_0_123456 parameter
    for arg in sys.argv:
        if arg.startswith('-psn_'):
            sys.argv.remove(arg)
            break

    # Ugly hack to remove the extra "SABnzbd*" parameter the Windows binary
    # gets when it's restarted
    if len(sys.argv) > 1 and \
       'sabnzbd' in sys.argv[1].lower() and \
       not sys.argv[1].startswith('-'):
        slice = 2
    else:
        slice = 1

    # Prepend options from env-variable to options
    info = os.environ.get('SABnzbd', '').split()
    info.extend(sys.argv[slice:])

    try:
        opts, args = getopt.getopt(info, "phdvncw:l:s:f:t:b:2:",
                                   ['pause', 'help', 'daemon', 'nobrowser', 'clean', 'logging=',
                                    'weblogging=', 'server=', 'templates', 'no_ipv6',
                                    'template2', 'browser=', 'config-file=', 'force',
                                    'version', 'https=', 'autorestarted', 'repair', 'repair-all',
                                    'log-all', 'no-login', 'pid=', 'new', 'sessions', 'console', 'pidfile=',
                                    # Below Win32 Service options
                                    'password=', 'username=', 'startup=', 'perfmonini=', 'perfmondll=',
                                    'interactive', 'wait=',
                                    ])
    except getopt.GetoptError:
        print_help()
        exit_sab(2)

    # Check for Win32 service commands
    if args and args[0] in ('install', 'update', 'remove', 'start', 'stop', 'restart', 'debug'):
        service = args[0]
        serv_opts.extend(args)

    if not service:
        # Get and remove any NZB file names
        for entry in args:
            if get_ext(entry) in ('.nzb', '.zip','.rar', '.gz'):
                upload_nzbs.append(os.path.abspath(entry))

    for opt, arg in opts:
        if opt in ('password','username','startup','perfmonini', 'perfmondll', 'interactive', 'wait'):
            # Service option, just collect
            if service:
                serv_opts.append(opt)
                if arg:
                    serv_opts.append(arg)
        else:
            if opt == '-f':
                arg = os.path.normpath(os.path.abspath(arg))
            sab_opts.append((opt, arg))

    return service, sab_opts, serv_opts, upload_nzbs


def get_f_option(opts):
    """ Return value of the -f option """
    for opt, arg in opts:
        if opt == '-f':
            return arg
    else:
        return None

def print_ip_addresses():
    try:
        s_ipv4 = socket.socket(socket.AF_INET, socket.SOCK_DGRAM)
        s_ipv4.connect(("google.com",80))
        logging.info('IP address = %s', s_ipv4.getsockname()[0])
        s_ipv4.close()
    except:
        logging.info('could not determine IP address')
        pass

    try:
        s_ipv6 = socket.socket(socket.AF_INET6, socket.SOCK_DGRAM)
        s_ipv6.connect(("ipv6.google.com",80))
        logging.info('IPv6 address = %s', s_ipv6.getsockname()[0])
        s_ipv6.close()
    except:
        logging.info('could not determine IPv6 address')
        pass

    return None

#------------------------------------------------------------------------------
def main():
    global LOG_FLAG
    import sabnzbd  # Due to ApplePython bug

    autobrowser = None
    autorestarted = False
    sabnzbd.MY_FULLNAME = sys.argv[0]
    sabnzbd.MY_NAME = os.path.basename(sabnzbd.MY_FULLNAME)
    fork = False
    pause = False
    inifile = None
    cherryhost = None
    cherryport = None
    https_port = None
    cherrypylogging = None
    clean_up = False
    logging_level = None
    web_dir = None
    web_dir2 = None
    vista_plus = False
    vista64 = False
    force_web = False
    repair = 0
    api_url = None
    no_login = False
    re_argv = [sys.argv[0]]
    pid_path = None
    pid_file = None
    new_instance = False
    force_sessions = False
    osx_console = False
    no_ipv6 = False

    service, sab_opts, serv_opts, upload_nzbs = commandline_handler()

    for opt, arg in sab_opts:
        if opt == '--servicecall':
            sabnzbd.MY_FULLNAME = arg
        elif opt in ('-d', '--daemon'):
            if not sabnzbd.WIN32:
                fork = True
            autobrowser = False
            sabnzbd.DAEMON = True
            re_argv.append(opt)
        elif opt in ('-f', '--config-file'):
            inifile = arg
            re_argv.append(opt)
            re_argv.append(arg)
        elif opt in ('-h', '--help'):
            print_help()
            exit_sab(0)
        elif opt in ('-t', '--templates'):
            web_dir = arg
        elif opt in ('-2', '--template2'):
            web_dir2 = arg
        elif opt in ('-s', '--server'):
            (cherryhost, cherryport) = split_host(arg)
        elif opt in ('-n', '--nobrowser'):
            autobrowser = False
        elif opt in ('-b', '--browser'):
            try:
                autobrowser = bool(int(arg))
            except:
                autobrowser = True
        elif opt in ('--autorestarted'):
            autorestarted = True
        elif opt in ('-c', '--clean'):
            clean_up = True
        elif opt in ('-w', '--weblogging'):
            try:
                cherrypylogging = int(arg)
            except:
                cherrypylogging = -1
            if cherrypylogging < 0 or cherrypylogging > 2:
                print_help()
                exit_sab(1)
        elif opt in ('-l', '--logging'):
            try:
                logging_level = int(arg)
            except:
                logging_level = -2
            if logging_level < -1 or logging_level > 2:
                print_help()
                exit_sab(1)
        elif opt in ('-v', '--version'):
            print_version()
            exit_sab(0)
        elif opt in ('-p', '--pause'):
            pause = True
        elif opt in ('--force',):
            force_web = True
            re_argv.append(opt)
        elif opt in ('--https',):
            https_port = int(arg)
            re_argv.append(opt)
            re_argv.append(arg)
        elif opt in ('--repair',):
            repair = 1
            pause = True
        elif opt in ('--repair-all',):
            repair = 2
            pause = True
        elif opt in ('--log-all',):
            sabnzbd.LOG_ALL = True
        elif opt in ('--no-login',):
            no_login = True
        elif opt in ('--pid',):
            pid_path = arg
            re_argv.append(opt)
            re_argv.append(arg)
        elif opt in ('--pidfile',):
            pid_file = arg
            re_argv.append(opt)
            re_argv.append(arg)
        elif opt in ('--new',):
            new_instance = True
        elif opt in ('--sessions',):
            re_argv.append(opt)
            force_sessions = True
        elif opt in ('--console',):
            re_argv.append(opt)
            osx_console = True
        elif opt in ('--no_ipv6',):
            no_ipv6 = True

    sabnzbd.MY_FULLNAME = os.path.normpath(os.path.abspath(sabnzbd.MY_FULLNAME))
    sabnzbd.MY_NAME = os.path.basename(sabnzbd.MY_FULLNAME)
    sabnzbd.DIR_PROG = os.path.dirname(sabnzbd.MY_FULLNAME)
    sabnzbd.DIR_INTERFACES = real_path(sabnzbd.DIR_PROG, DEF_INTERFACES)
    sabnzbd.DIR_LANGUAGE = real_path(sabnzbd.DIR_PROG, DEF_LANGUAGE)
    org_dir = os.getcwd()

    if getattr(sys, 'frozen', None) == 'macosx_app':
        # Correct path if frozen with py2app (OSX)
        sabnzbd.MY_FULLNAME = sabnzbd.MY_FULLNAME.replace("/Resources/SABnzbd.py","/MacOS/SABnzbd")

    # Need console logging for SABnzbd.py and SABnzbd-console.exe
    consoleLogging = (not hasattr(sys, "frozen")) or (sabnzbd.MY_NAME.lower().find('-console') > 0)
    consoleLogging = consoleLogging and not sabnzbd.DAEMON

    # No console logging needed for OSX app
    noConsoleLoggingOSX = (not osx_console) and (sabnzbd.DIR_PROG.find('.app/Contents/Resources') > 0)
    if noConsoleLoggingOSX:
        consoleLogging = 1

    LOGLEVELS = (logging.FATAL, logging.WARNING, logging.INFO, logging.DEBUG)

    # Setup primary logging to prevent default console logging
    gui_log = guiHandler(MAX_WARNINGS)
    gui_log.setLevel(logging.WARNING)
    format_gui = '%(asctime)s\n%(levelname)s\n%(message)s'
    gui_log.setFormatter(logging.Formatter(format_gui))
    sabnzbd.GUIHANDLER = gui_log

    # Create logger
    logger = logging.getLogger('')
    logger.setLevel(logging.WARNING)
    logger.addHandler(gui_log)

    # Detect Windows variant
    if sabnzbd.WIN32:
        vista_plus, vista64 = windows_variant()
        sabnzbd.WIN64 = vista64


    if not SQLITE_DLL:
        panic_sqlite(sabnzbd.MY_FULLNAME)
        exit_sab(2)

    if inifile:
        # INI file given, simplest case
        inifile = evaluate_inipath(inifile)
    else:
        # No ini file given, need profile data
        GetProfileInfo(vista_plus)
        # Find out where INI file is
        inifile = os.path.abspath(sabnzbd.DIR_PROG + '/' + DEF_INI_FILE)
        if not os.path.exists(inifile) and not os.path.exists(inifile + '.bak'):
            inifile = os.path.abspath(sabnzbd.DIR_LCLDATA + '/' + DEF_INI_FILE)

    # If INI file at non-std location, then use program dir as $HOME
    if sabnzbd.DIR_LCLDATA != os.path.dirname(inifile):
        sabnzbd.DIR_HOME = os.path.dirname(inifile)

    # All system data dirs are relative to the place we found the INI file
    sabnzbd.DIR_LCLDATA = os.path.dirname(inifile)

    if not os.path.exists(inifile) and not os.path.exists(inifile + '.bak') and not os.path.exists(sabnzbd.DIR_LCLDATA):
        try:
            os.makedirs(sabnzbd.DIR_LCLDATA)
        except IOError:
            panic('Cannot create folder "%s".' % sabnzbd.DIR_LCLDATA, 'Check specified INI file location.')
            exit_sab(1)

    sabnzbd.cfg.set_root_folders(sabnzbd.DIR_HOME, sabnzbd.DIR_LCLDATA)

    res, msg = config.read_config(inifile)
    if not res:
        panic(msg, 'Specify a correct file or delete this file.')
        exit_sab(1)

    # Set root folders for HTTPS server file paths
    sabnzbd.cfg.set_root_folders2()

    if no_ipv6:
        sabnzbd.cfg.no_ipv6.set(True)

    # Determine web host address
    cherryhost, cherryport, browserhost, https_port = get_webhost(cherryhost, cherryport, https_port)
    enable_https = sabnzbd.cfg.enable_https()

    # When this is a daemon, just check and bail out if port in use
    if sabnzbd.DAEMON:
        if enable_https and https_port:
            try:
                cherrypy.process.servers.check_port(cherryhost, https_port)
            except IOError, error:
                Bail_Out(browserhost, cherryport)
            except:
                Bail_Out(browserhost, cherryport, '49')
        try:
            cherrypy.process.servers.check_port(cherryhost, cherryport)
        except IOError, error:
            Bail_Out(browserhost, cherryport)
        except:
            Bail_Out(browserhost, cherryport, '49')

    # Find external programs
    sabnzbd.newsunpack.find_programs(sabnzbd.DIR_PROG)

    # Windows instance is reachable through registry
    url = None
    if sabnzbd.WIN32 and not new_instance:
        url = get_connection_info()
        if url and check_for_sabnzbd(url, upload_nzbs, autobrowser):
            exit_sab(0)

    # If an instance of sabnzbd(same version) is already running on this port, launch the browser
    # If another program or sabnzbd version is on this port, try 10 other ports going up in a step of 5
    # If 'Port is not bound' (firewall) do not do anything (let the script further down deal with that).

    ## SSL
    if enable_https:
        port = https_port or cherryport
        try:
            cherrypy.process.servers.check_port(browserhost, port)
        except IOError, error:
            if str(error) == 'Port not bound.':
                pass
            else:
                if not url:
                    url = 'https://%s:%s/sabnzbd/api?' % (browserhost, port)
                if new_instance or not check_for_sabnzbd(url, upload_nzbs, autobrowser):
                    newport = find_free_port(browserhost, port)
                    if newport > 0:
                        sabnzbd.cfg.https_port.set(newport)
                        if https_port:
                            https_port = newport
                        else:
                            http_port = newport
        except:
            Bail_Out(browserhost, cherryport, '49')

    ## NonSSL
    try:
        cherrypy.process.servers.check_port(browserhost, cherryport)
    except IOError, error:
        if str(error) == 'Port not bound.':
            pass
        else:
            if not url:
                url = 'http://%s:%s/sabnzbd/api?' % (browserhost, cherryport)
            if new_instance or not check_for_sabnzbd(url, upload_nzbs, autobrowser):
                port = find_free_port(browserhost, cherryport)
                if port > 0:
                    sabnzbd.cfg.cherryport.set(port)
                    cherryport = port
    except:
        Bail_Out(browserhost, cherryport, '49')


    if cherrypylogging is None:
        cherrypylogging = sabnzbd.cfg.log_web()
    else:
        sabnzbd.cfg.log_web.set(cherrypylogging)

    if logging_level is None:
        logging_level = sabnzbd.cfg.log_level()
    else:
        sabnzbd.cfg.log_level.set(logging_level)

    logdir = sabnzbd.cfg.log_dir.get_path()
    if fork and not logdir:
        print "Error:"
        print "I refuse to fork without a log directory!"
        sys.exit(1)

    if clean_up:
        xlist= globber_full(logdir)
        for x in xlist:
            if RSS_FILE_NAME not in x:
                try:
                    os.remove(x)
                except:
                    pass

    # Prevent the logger from raising exceptions
    # primarily to reduce the fallout of Python issue 4749
    logging.raiseExceptions = 0

    log_new = sabnzbd.cfg.log_new()
    if log_new:
        log_handler = NewRotatingFileHandler
    else:
        log_handler = logging.handlers.RotatingFileHandler
    sabnzbd.LOGFILE = os.path.join(logdir, DEF_LOG_FILE)
    logsize = sabnzbd.cfg.log_size.get_int()

    try:
        rollover_log = log_handler(\
            sabnzbd.LOGFILE, 'a+',
            logsize,
            sabnzbd.cfg.log_backups())

        format = '%(asctime)s::%(levelname)s::[%(module)s:%(lineno)d] %(message)s'
        rollover_log.setFormatter(logging.Formatter(format))
        rollover_log.addFilter(FilterCP3())
        sabnzbd.LOGHANDLER = rollover_log
        logger.addHandler(rollover_log)
        logger.setLevel(LOGLEVELS[logging_level+1])

    except IOError:
        print "Error:"
        print "Can't write to logfile"
        exit_sab(2)

    if fork:
        try:
            x = sys.stderr.fileno
            x = sys.stdout.fileno
            ol_path = os.path.join(logdir, DEF_LOG_ERRFILE)
            out_log = file(ol_path, 'a+', 0)
            sys.stderr.flush()
            sys.stdout.flush()
            os.dup2(out_log.fileno(), sys.stderr.fileno())
            os.dup2(out_log.fileno(), sys.stdout.fileno())
        except AttributeError:
            pass

    else:
        try:
            x = sys.stderr.fileno
            x = sys.stdout.fileno

            if consoleLogging:
                console = logging.StreamHandler()
                console.addFilter(FilterCP3())
                console.setLevel(LOGLEVELS[logging_level+1])
                console.setFormatter(logging.Formatter(format))
                logger.addHandler(console)
            if noConsoleLoggingOSX:
                logging.info('Console logging for OSX App disabled')
                so = file('/dev/null', 'a+')
                os.dup2(so.fileno(), sys.stdout.fileno())
                os.dup2(so.fileno(), sys.stderr.fileno())
        except AttributeError:
            pass

    logging.info('--------------------------------')
    logging.info('%s-%s (rev=%s)', sabnzbd.MY_NAME, sabnzbd.__version__, sabnzbd.__baseline__)
    if sabnzbd.WIN32:
        suffix = ''
        if vista_plus:
            suffix = ' (=Vista+)'
        if vista64:
            suffix = ' (=Vista+ x64)'
        try:
            logging.info('Platform=%s%s Class=%s', platform.platform(), suffix, os.name)
        except:
            logging.info('Platform=%s <unknown> Class=%s', suffix, os.name)
    else:
        logging.info('Platform = %s', os.name)
    logging.info('Python-version = %s', sys.version)
    logging.info('Arguments = %s', sabnzbd.CMDLINE)

    if sabnzbd.cfg.log_level() > 1:
        try:
            s_ipv4 = socket.socket(socket.AF_INET, socket.SOCK_DGRAM)
            s_ipv4.connect(('google.com', 80))
            logging.debug('My IPv4 address = %s', s_ipv4.getsockname()[0])
            s_ipv4.close()
        except:
            logging.debug('Could not determine my IPv4 address')
            pass
        
        try:
            s_ipv6 = socket.socket(socket.AF_INET6, socket.SOCK_DGRAM)
            s_ipv6.connect(('ipv6.google.com', 80))
            logging.debug('My IPv6 address = %s', s_ipv6.getsockname()[0])
            s_ipv6.close()
        except:
            logging.debug('Could not determine my IPv6 address')
            pass

        # measure and log Pystone performance
        # to avoid a triple nested try/except construction, we use another method:
<<<<<<< HEAD
        for pystonemodule in ['test.pystone', 'util.pystone']:
=======
        for pystonemodule in ['test.pystone', 'sabnzbd.utils.pystone']:
>>>>>>> 6233ce11
            try:
                exec "from " + pystonemodule + " import pystones"
                logging.debug('CPU Pystone available performance is %s',int(pystones(1000)[1]))
                break	# import and calculation worked, so we're done. Get out of the for loop
            except:
                pass	# ... the import went wrong, so continue in the for loop
        else:
            # got to the end of the for (!) loop, so no more pystone modules to try ...
            logging.debug("Could not import or calculate pystones")

        # On Linux, let's print the CPU model name:
        try:	
            for myline in open("/proc/cpuinfo"):
                if myline.startswith(('model name')):
                    logging.debug('CPU model name is %s', myline[13:].rstrip() )
                    break
        except:
            # probably not on Linux
            pass

    # OSX 10.5 I/O priority setting
    if sabnzbd.DARWIN:
        logging.info('[osx] IO priority setting')
        try:
            from ctypes import cdll
            libc = cdll.LoadLibrary('/usr/lib/libc.dylib')
            boolSetResult = libc.setiopolicy_np(0, 1, 3)
            logging.info('[osx] IO priority set to throttle for process scope')
        except:
            logging.info('[osx] IO priority setting not supported')

    logging.info('Read INI file %s', inifile)

    if autobrowser != None:
        sabnzbd.cfg.autobrowser.set(autobrowser)
    else:
        autobrowser = sabnzbd.cfg.autobrowser()

    if not sabnzbd.WIN_SERVICE and not getattr(sys, 'frozen', None) == 'macosx_app':
        signal.signal(signal.SIGINT, sabnzbd.sig_handler)
        signal.signal(signal.SIGTERM, sabnzbd.sig_handler)

    init_ok = sabnzbd.initialize(pause, clean_up, evalSched=True, repair=repair)

    if not init_ok:
        logging.error('Initializing %s-%s failed, aborting',
                      sabnzbd.MY_NAME, sabnzbd.__version__)
        exit_sab(2)

    os.chdir(sabnzbd.DIR_PROG)

    web_dir  = Web_Template(sabnzbd.cfg.web_dir,  DEF_STDINTF,  fix_webname(web_dir))
    web_dir2 = Web_Template(sabnzbd.cfg.web_dir2, '', fix_webname(web_dir2))
    web_dirc = Web_Template(None,  DEF_STDCONFIG, '')

    wizard_dir = os.path.join(sabnzbd.DIR_INTERFACES, 'wizard')
    #sabnzbd.lang.install_language(os.path.join(wizard_dir, DEF_INT_LANGUAGE), sabnzbd.cfg.language(), 'wizard')

    sabnzbd.WEB_DIR  = web_dir
    sabnzbd.WEB_DIR2 = web_dir2
    sabnzbd.WEB_DIRC = web_dirc
    sabnzbd.WIZARD_DIR = wizard_dir

    sabnzbd.WEB_COLOR = CheckColor(sabnzbd.cfg.web_color(),  web_dir)
    sabnzbd.cfg.web_color.set(sabnzbd.WEB_COLOR)
    sabnzbd.WEB_COLOR2 = CheckColor(sabnzbd.cfg.web_color2(),  web_dir2)
    sabnzbd.cfg.web_color2.set(sabnzbd.WEB_COLOR2)

    logging.debug('Unwanted extensions are ... %s',sabnzbd.cfg.unwanted_extensions())

    if fork and not sabnzbd.WIN32:
        daemonize()

    # Save the INI file
    config.save_config(force=True)

    if sabnzbd.cfg.win_menu() and not sabnzbd.DAEMON:
        if sabnzbd.WIN32:
            import sabnzbd.sabtray
            sabnzbd.WINTRAY = sabnzbd.sabtray.SABTrayThread()
        elif sabnzbd.LINUX_POWER and os.environ.get('DISPLAY'):
            try:
                import gtk, sabnzbd.sabtraylinux
                sabnzbd.LINUXTRAY = sabnzbd.sabtraylinux.StatusIcon()
            except:
                logging.info("pygtk2 not found. No SysTray.")

    print_modules()

    cherrylogtoscreen = False
    sabnzbd.WEBLOGFILE = None

    if cherrypylogging:
        if logdir:
            sabnzbd.WEBLOGFILE = os.path.join(logdir, DEF_LOG_CHERRY)
        # Define our custom logger for cherrypy errors
        cherrypy_logging(sabnzbd.WEBLOGFILE, log_handler)
        if not fork:
            try:
                x= sys.stderr.fileno
                x= sys.stdout.fileno
                if cherrypylogging == 1:
                    cherrylogtoscreen = True
            except:
                pass

    https_cert = sabnzbd.cfg.https_cert.get_path()
    https_key = sabnzbd.cfg.https_key.get_path()
    https_chain = sabnzbd.cfg.https_chain.get_path()
    if not (sabnzbd.cfg.https_chain() and os.path.exists(https_chain)):
        https_chain = None

    if enable_https:
        # If either the HTTPS certificate or key do not exist, make some self-signed ones.
        if not (https_cert and os.path.exists(https_cert)) or not (https_key and os.path.exists(https_key)):
            create_https_certificates(https_cert, https_key)

        if not (os.path.exists(https_cert) and os.path.exists(https_key)):
            logging.warning(T('Disabled HTTPS because of missing CERT and KEY files'))
            enable_https = False

    # Determine if this system has multiple definitions for 'localhost'
    hosts = all_localhosts()
    multilocal = len(hosts) > 1 and cherryhost in ('localhost', '0.0.0.0')

    # For 0.0.0.0 CherryPy will always pick IPv4, so make sure the secondary localhost is IPv6
    if multilocal and cherryhost == '0.0.0.0' and hosts[1] == '127.0.0.1':
        hosts[1] = '::1'

    # The Windows binary requires numeric localhost as primary address
    if multilocal and cherryhost == 'localhost':
        cherryhost = hosts[0]

    if enable_https:
        if https_port:
            # Extra HTTP port for primary localhost
            attach_server(cherryhost, cherryport)
            if multilocal:
                # Extra HTTP port for secondary localhost
                attach_server(hosts[1], cherryport)
                # Extra HTTPS port for secondary localhost
                attach_server(hosts[1], https_port, https_cert, https_key, https_chain)
            cherryport = https_port
        elif multilocal:
            # Extra HTTPS port for secondary localhost
            attach_server(hosts[1], cherryport, https_cert, https_key)

        cherrypy.config.update({'server.ssl_certificate' : https_cert,
                                'server.ssl_private_key' : https_key,
                                'server.ssl_certificate_chain' : https_chain})
    elif multilocal:
        # Extra HTTP port for secondary localhost
        attach_server(hosts[1], cherryport)


    if no_login:
        sabnzbd.cfg.username.set('')
        sabnzbd.cfg.password.set('')

    # Fix leakage in memory-based CherryPy session support by using file-based.
    # However, we don't really need session support.
    if force_sessions:
        sessions = sabnzbd.misc.create_real_path('sessions', sabnzbd.cfg.admin_dir.get_path(), 'sessions')[1]
        sabnzbd.misc.remove_all(sessions, 'session-*.lock', keep_folder=True)
    else:
        sessions = None

    mime_gzip = ('text/html',
                 'text/plain',
                 'text/css',
                 'text/xml',
                 'text/javascript',
                 'application/javascript',
                 'text/x-javascript',
                 'application/x-javascript',
                 'text/x-json',
                 'application/json'
                 )
    cherrypy.config.update({'server.environment': 'production',
                            'server.socket_host': cherryhost,
                            'server.socket_port': cherryport,
                            'log.screen': cherrylogtoscreen,
                            'engine.autoreload_frequency' : 100,
                            'engine.autoreload_on' : False,
                            'engine.reexec_retry' : 100,
                            'tools.encode.on' : True,
                            'tools.gzip.on' : True,
                            'tools.gzip.mime_types' : mime_gzip,
                            'tools.sessions.on' : bool(sessions),
                            'tools.sessions.storage_type' : 'file',
                            'tools.sessions.storage_path' : sessions,
                            'tools.sessions.timeout' : 60,
                            'request.show_tracebacks': True,
                            'checker.check_localhost' : bool(consoleLogging),
                            'error_page.401': sabnzbd.panic.error_page_401,
                            'error_page.404': sabnzbd.panic.error_page_404
                            })


    static = {'tools.staticdir.on': True, 'tools.staticdir.dir': os.path.join(web_dir, 'static')}
    if web_dirc:
        staticcfg = {'tools.staticdir.on': True, 'tools.staticdir.dir': os.path.join(web_dirc, 'staticcfg')}
    wizard_static = {'tools.staticdir.on': True, 'tools.staticdir.dir': os.path.join(wizard_dir, 'static')}

    appconfig = {'/sabnzbd/api' : {'tools.basic_auth.on' : False},
                 '/api' : {'tools.basic_auth.on' : False},
                 '/m/api' : {'tools.basic_auth.on' : False},
                 '/rss' : {'tools.basic_auth.on' : False},
                 '/sabnzbd/rss' : {'tools.basic_auth.on' : False},
                 '/m/rss' : {'tools.basic_auth.on' : False},
                 '/sabnzbd/shutdown': {'streamResponse': True},
                 '/sabnzbd/static': static,
                 '/static': static,
                 '/sabnzbd/wizard/static': wizard_static,
                 '/wizard/static': wizard_static
                 }
    if web_dirc:
        appconfig['/sabnzbd/staticcfg'] = staticcfg
        appconfig['/staticcfg'] = staticcfg

    if web_dir2:
        static2 = {'tools.staticdir.on': True, 'tools.staticdir.dir': os.path.join(web_dir2, 'static')}
        appconfig['/sabnzbd/m/api'] = {'tools.basic_auth.on' : False}
        appconfig['/sabnzbd/m/rss'] = {'tools.basic_auth.on' : False}
        appconfig['/sabnzbd/m/shutdown'] = {'streamResponse': True}
        appconfig['/sabnzbd/m/static'] = static2
        appconfig['/m/static'] = static2
        appconfig['/sabnzbd/m/wizard/static'] = wizard_static
        appconfig['/m/wizard/static'] = wizard_static
        if web_dirc:
            appconfig['/sabnzbd/m/staticcfg'] = staticcfg
            appconfig['/m/staticcfg'] = staticcfg

    login_page = sabnzbd.interface.MainPage(web_dir, '/', web_dir2, '/m/', web_dirc, first=2)
    cherrypy.tree.mount(login_page, '/', config=appconfig)

    # Set authentication for CherryPy
    sabnzbd.interface.set_auth(cherrypy.config)

    logging.info('Starting web-interface on %s:%s', cherryhost, cherryport)

    sabnzbd.cfg.log_level.callback(guard_loglevel)

    try:
        # Use internal cherrypy check first to prevent ugly tracebacks
        cherrypy.process.servers.check_port(browserhost, cherryport)
        cherrypy.engine.start()
    except IOError, error:
        if str(error) == 'Port not bound.':
            if not force_web:
                panic_fwall(vista_plus)
                sabnzbd.halt()
                exit_sab(2)
        else:
            logging.error("Failed to start web-interface: ", exc_info = True)
            Bail_Out(browserhost, cherryport, str(error))
    except socket.error, error:
        logging.error("Failed to start web-interface: ", exc_info = True)
        Bail_Out(browserhost, cherryport)
    except:
        logging.error("Failed to start web-interface: ", exc_info = True)
        Bail_Out(browserhost, cherryport)

    # Wait for server to become ready
    cherrypy.engine.wait(cherrypy.process.wspbus.states.STARTED)
    sabnzbd.zconfig.set_bonjour(cherryhost, cherryport)

    if enable_https:
        browser_url = "https://%s:%s/sabnzbd" % (browserhost, cherryport)
    else:
        browser_url = "http://%s:%s/sabnzbd" % (browserhost, cherryport)

    sabnzbd.BROWSER_URL = browser_url
    cherrypy.wsgiserver.redirect_url(browser_url)

    if not autorestarted:
        launch_a_browser(browser_url)
        if sabnzbd.FOUNDATION:
            import sabnzbd.osxmenu
            sabnzbd.osxmenu.notify("SAB_Launched", None)
        growler.send_notification('SABnzbd%s' % growler.hostname(),
                                  T('SABnzbd %s started') % sabnzbd.__version__, 'startup')
        # Now's the time to check for a new version
        check_latest_version()
    autorestarted = False

    mail = None
    if sabnzbd.WIN32:
        if enable_https:
            mode = 's'
        else:
            mode = ''
        api_url = 'http%s://%s:%s/sabnzbd/api?apikey=%s' % (mode, browserhost, cherryport, sabnzbd.cfg.api_key())

        if sabnzbd.WIN_SERVICE:
            mail = MailSlot()
            if mail.connect():
                logging.info('Connected to the SABHelper service')
                mail.send('api %s' % api_url)
            else:
                logging.error('Cannot reach the SABHelper service')
                mail = None
        else:
            # Write URL directly to registry
            set_connection_info(api_url)

    if pid_path or pid_file:
        sabnzbd.pid_file(pid_path, pid_file, cherryport)

    # Start all SABnzbd tasks
    logging.info('Starting %s-%s', sabnzbd.MY_NAME, sabnzbd.__version__)
    try:
        sabnzbd.start()
    except:
        logging.exception("Failed to start %s-%s", sabnzbd.MY_NAME, sabnzbd.__version__)
        sabnzbd.halt()

    # Upload any nzb/zip/rar/nzb.gz files from file association
    if upload_nzbs:
        from sabnzbd.utils.upload import add_local
        for f in upload_nzbs:
            add_local(f)

    # Have to keep this running, otherwise logging will terminate
    timer = timer5 = 0
    while not sabnzbd.SABSTOP:
        if sabnzbd.LAST_WARNING:
            msg = sabnzbd.LAST_WARNING
            sabnzbd.LAST_WARNING = None
            sabnzbd.growler.send_notification(T('Warning'), msg, 'warning')
        if sabnzbd.LAST_ERROR:
            msg = sabnzbd.LAST_ERROR
            sabnzbd.LAST_ERROR = None
            sabnzbd.growler.send_notification(T('Error'), msg, 'error')

        if sabnzbd.WIN_SERVICE:
            rc = win32event.WaitForMultipleObjects((sabnzbd.WIN_SERVICE.hWaitStop,
                                                    sabnzbd.WIN_SERVICE.overlapped.hEvent), 0, 3000)
            if rc == win32event.WAIT_OBJECT_0:
                if mail:
                    mail.send('stop')
                sabnzbd.save_state(flag=True)
                logging.info('Leaving SABnzbd')
                sabnzbd.SABSTOP = True
                return
        else:
            time.sleep(3)

        # Check for loglevel changes
        if LOG_FLAG:
            LOG_FLAG = False
            level = LOGLEVELS[sabnzbd.cfg.log_level()+1]
            logger.setLevel(level)
            if consoleLogging:
                console.setLevel(level)

        ### 30 sec polling tasks
        if timer > 9:
            timer = 0
            # Keep OS awake (if needed)
            sabnzbd.keep_awake()
            # Restart scheduler (if needed)
            scheduler.restart()
            # Save config (if needed)
            config.save_config()
            # Check the threads
            if not sabnzbd.check_all_tasks():
                autorestarted = True
                cherrypy.engine.execv = True
            # Notify guardian
            if sabnzbd.WIN_SERVICE and mail:
                mail.send('active')

            if timer5 > 9:
                ### 5 minute polling tasks
                timer5 = 0
                if sabnzbd.cfg.web_watchdog() and not is_sabnzbd_running('%s/api?tickleme=1' % sabnzbd.BROWSER_URL, 120):
                    autorestarted = True
                    cherrypy.engine.execv = True
            else:
                timer5 += 1

        else:
            timer += 1

        ### 3 sec polling tasks
        # Check for auto-restart request
        if cherrypy.engine.execv:
            if sabnzbd.SCHED_RESTART:
                scheduler.abort()
                sabnzbd.halt()
            else:
                scheduler.stop()
                sabnzbd.halt()
                cherrypy.engine.exit()
            sabnzbd.SABSTOP = True
            if sabnzbd.downloader.Downloader.do.paused:
                re_argv.append('-p')
            if autorestarted:
                re_argv.append('--autorestarted')
            sys.argv = re_argv
            os.chdir(org_dir)
            if sabnzbd.DARWIN:
                args = sys.argv[:]
                args.insert(0, sys.executable)
                #TO FIX : when executing from sources on osx, after a restart, process is detached from console
                #If OSX frozen restart of app instead of embedded python
                if getattr(sys, 'frozen', None) == 'macosx_app':
                    #[[NSProcessInfo processInfo] processIdentifier]]
                    #logging.info("%s" % (NSProcessInfo.processInfo().processIdentifier()))
                    logging.info(os.getpid())
                    os.system('kill -9 %s && open "%s"' % (os.getpid(),sabnzbd.MY_FULLNAME.replace("/Contents/MacOS/SABnzbd","")) )
                else:
                    pid = os.fork()
                    if pid == 0:
                        os.execv(sys.executable, args)
            elif sabnzbd.WIN_SERVICE and mail:
                logging.info('Asking the SABHelper service for a restart')
                mail.send('restart')
                mail.disconnect()
                return
            else:
                cherrypy.engine._do_execv()

    config.save_config()

    if sabnzbd.WINTRAY:
        sabnzbd.WINTRAY.terminate = True

    if sabnzbd.WIN_SERVICE and mail:
        mail.send('stop')
    if sabnzbd.WIN32:
        del_connection_info()
    if sabnzbd.FOUNDATION: sabnzbd.osxmenu.notify("SAB_Shutdown", None)
    logging.info('Leaving SABnzbd')
    sys.stderr.flush()
    sys.stdout.flush()
    sabnzbd.pid_file()
    if getattr(sys, 'frozen', None) == 'macosx_app':
        try:
            AppHelper.stopEventLoop()
        except:
            # Failing AppHelper libary!
            os._exit(0)
    else:
        growler.send_notification('SABnzbd',T('SABnzbd shutdown finished'), 'startup')
        os._exit(0)



#####################################################################
#
# Windows Service Support
#
if sabnzbd.WIN32:
    import servicemanager
    class SABnzbd(win32serviceutil.ServiceFramework):
        """ Win32 Service Handler """

        _svc_name_ = 'SABnzbd'
        _svc_display_name_ = 'SABnzbd Binary Newsreader'
        _svc_deps_ = ["EventLog", "Tcpip", "SABHelper"]
        _svc_description_ = 'Automated downloading from Usenet. ' \
                          'Set to "automatic" to start the service at system startup. ' \
                          'You may need to login with a real user account when you need ' \
                          'access to network shares.'

        def __init__(self, args):
            win32serviceutil.ServiceFramework.__init__(self, args)

            self.hWaitStop = win32event.CreateEvent(None, 0, 0, None)
            self.overlapped = pywintypes.OVERLAPPED()
            self.overlapped.hEvent = win32event.CreateEvent(None, 0, 0, None)
            sabnzbd.WIN_SERVICE = self

        def SvcDoRun(self):
            msg = 'SABnzbd-service %s' % sabnzbd.__version__
            self.Logger(servicemanager.PYS_SERVICE_STARTED, msg + ' has started')
            sys.argv = get_serv_parms(self._svc_name_)
            main()
            self.Logger(servicemanager.PYS_SERVICE_STOPPED, msg + ' has stopped')

        def SvcStop(self):
            self.ReportServiceStatus(win32service.SERVICE_STOP_PENDING)
            win32event.SetEvent(self.hWaitStop)

        def Logger(self, state, msg):
            win32evtlogutil.ReportEvent(self._svc_display_name_,
                                        state, 0,
                                        servicemanager.EVENTLOG_INFORMATION_TYPE,
                                        (self._svc_name_, unicoder(msg)))

        def ErrLogger(self, msg, text):
            win32evtlogutil.ReportEvent(self._svc_display_name_,
                                        servicemanager.PYS_SERVICE_STOPPED, 0,
                                        servicemanager.EVENTLOG_ERROR_TYPE,
                                        (self._svc_name_, unicoder(msg)),
                                        unicoder(text))


def prep_service_parms(args):
    """ Prepare parameter list for service """

    # Must store our original path, because the Python Service launcher
    # won't give it to us.
    serv = [os.path.normpath(os.path.abspath(sys.argv[0]))]

    # Convert the tuples to list
    for arg in args:
        serv.append(arg[0])
        if arg[1]:
            serv.append(arg[1])

    # Make sure we run in daemon mode
    serv.append('-d')
    return serv


SERVICE_MSG = """
You may need to set additional Service parameters.
Run services.msc from a command prompt.

Don't forget to install the Service SABnzbd-helper.exe too!
"""

def HandleCommandLine(allow_service=True):
    """ Handle command line for a Windows Service
        Prescribed name that will be called by Py2Exe.
        You MUST set 'cmdline_style':'custom' in the package.py!
        Returns True when any service commands were detected.
    """
    service, sab_opts, serv_opts, upload_nzbs = commandline_handler()
    if service and not allow_service:
        # The other frozen apps don't support Services
        print "For service support, use SABnzbd-service.exe"
        return True
    elif service:
        if service in ('install', 'update'):
            # In this case check for required parameters
            path = get_f_option(sab_opts)
            if not path:
                print 'The -f <path> parameter is required.\n' \
                      'Use: -f <path> %s' % service
                return True

            # First run the service installed, because this will
            # set the service key in the Registry
            win32serviceutil.HandleCommandLine(SABnzbd, argv=serv_opts)

            # Add our own parameter to the Registry
            sab_opts = prep_service_parms(sab_opts)
            if set_serv_parms(SABnzbd._svc_name_, sab_opts):
                print SERVICE_MSG
            else:
                print 'Cannot set required Registry info.'
        else:
            # Other service commands need no manipulation
            win32serviceutil.HandleCommandLine(SABnzbd)
    return bool(service)



#####################################################################
#
# Platform specific startup code
#
if __name__ == '__main__':

    args = []
    for txt in sys.argv:
        if ' ' in txt:
            txt = '"%s"' % unicoder(txt)
        else:
            txt = unicoder(txt)
        args.append(txt)
    sabnzbd.CMDLINE = ' '.join(args)

    if sabnzbd.WIN32:
        if not HandleCommandLine(allow_service=not hasattr(sys, "frozen")):
            main()

    elif getattr(sys, 'frozen', None) == 'macosx_app':
        # OSX binary

        try:
            from PyObjCTools import AppHelper
            from sabnzbd.osxmenu import SABnzbdDelegate

            class startApp(Thread):
                def __init__(self):
                    logging.info('[osx] sabApp Starting - starting main thread')
                    Thread.__init__(self)
                def run(self):
                    main()
                    logging.info('[osx] sabApp Stopping - main thread quit ')
                    AppHelper.stopEventLoop()
                def stop(self):
                    logging.info('[osx] sabApp Quit - stopping main thread ')
                    sabnzbd.halt()
                    cherrypy.engine.exit()
                    sabnzbd.SABSTOP = True
                    logging.info('[osx] sabApp Quit - main thread stopped')

            sabApp = startApp()
            sabApp.start()
            AppHelper.runEventLoop()

        except:
            main()

    else:
        main()<|MERGE_RESOLUTION|>--- conflicted
+++ resolved
@@ -1311,11 +1311,7 @@
 
         # measure and log Pystone performance
         # to avoid a triple nested try/except construction, we use another method:
-<<<<<<< HEAD
-        for pystonemodule in ['test.pystone', 'util.pystone']:
-=======
         for pystonemodule in ['test.pystone', 'sabnzbd.utils.pystone']:
->>>>>>> 6233ce11
             try:
                 exec "from " + pystonemodule + " import pystones"
                 logging.debug('CPU Pystone available performance is %s',int(pystones(1000)[1]))
