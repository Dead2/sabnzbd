<!--#set global $pane="RSS"#-->
<!--#set global $help_uri="Configure+RSS+V2"#-->
<!--#include $webdir + "/_inc_header.tmpl"#-->



<div class="tabs">
	<ul>
		<li><a href="#tabs-rss">$T('tableFeeds')</a></li>
		<!--#if $active_feed#-->
		<li><a href="#tabs-settings">$active_feed $T('feedSettings')</a></li>
		<li><a href="#tabs-filters">$T('filters').capitalize()</a></li>
		<li><a href="#tabs-downloaded">$T('rss-done') (<!--#echo len($downloaded)#-->)</a></li>
		<!--#end if#-->
	</ul>



	<div id="tabs-rss">

		<!--#set $feeds = sorted($rss.keys(), cmp=lambda x,y: cmp(x.lower(), y.lower()))#-->
		<!--#if $feeds#-->

		    <table class="rssTable">
		        <tr>
		            <th>$T('enabled').capitalize()</th>
		            <th>$T('feed')</th>
		            <th>URL</th>
		            <th></th>
		        </tr>
		    <!--#set $odd = False#-->
		    <!--#for $feed_item in $feeds#-->
		        <!--#set $odd = not $odd#-->
		        <tr class="<!--#if $odd then "odd" else "even"#-->">
		            <td><form action="upd_rss_feed" method="post">
		                <input type="hidden" name="session" value="$session">
		                <input type="hidden" value="$feed_item" name="feed">
		                <input type="hidden" value="1" name="table">
		                <input type="checkbox" class="toggleFeedCheckbox" name="enable" <!--#if $rss[$feed_item]['enable'] then "CHECKED" else "" #-->/>
		                </form>
		            </td>
		            <td><strong><a class="juiButton" href="?feed=$rss[$feed_item]['link']#tabs-settings" <!--#if $active_feed == $feed_item#-->id="activeFeedLink"<!--#end if#-->>$feed_item</a></strong></td>
		            <td>$rss[$feed_item]['uri']</td>
		            <td><form action="del_rss_feed" method="get">
		                <input type="hidden" name="session" value="$session">
		                <input type="hidden" value="$feed_item" name="feed">
                                <input type="button" class="juiButton" onclick="if (confirm('$T('confirm').replace("'","`") ')) { this.form.action='del_rss_feed?session=$session&';  this.form.submit(); return false;}" value="$T('button-x')"/>
		                </form>
		            </td>
		        </tr>
		    <!--#end for#-->
		    <tfoot><tr><th colspan="4">
		    	<input type="submit" class="juiButton" value="$T('addFeed')" onclick="jQuery('#pane-rss-details').hide(); jQuery('#pane-add-feed').toggle();"/>
		    </th></tr></tfoot>
			</table>

		<!--#else#-->
			<h2><strong>$T('addFeed'):</strong></h2>
		<!--#end if#-->

		<br/>

		<div id="pane-add-feed" <!--#if $feeds#-->style="display:none"<!--#end if#-->>
		    <form action="add_rss_feed" method="post">
		    	<table>
		        	<tr><td>$T('name')</td><td><input type="text" size="10" name="feed" value="$feed"/></td></tr>
		        	<tr><td>$T('newFeedURI')</td><td><input type="text" size="80" name="uri"/></td></tr>
		        	<tr><td></td><td><input type="submit" class="juiButton" value="$T('addFeed')"/></td></tr>
		    	</table>
		        <input type="hidden" name="session" value="$session">
		    </form>
		    <br/><hr/>&nbsp;
		</div>

	    <p>$T('explain-RSS')</p>
		<form action="save_rss_rate" method="post">
			<strong>$T('opt-rss_rate'):</strong><br/>
			<small>$T('explain-rss_rate')</small><br/>
			<input type="text" name="rss_rate" value="$rss_rate" size=8 />
	        <input type="hidden" name="session" value="$session"/>
	        <input type="submit" class="juiButton" value="$T('button-save')"/>
		</form>

    </div>

<!--#if $active_feed#-->

	<div id="tabs-settings">

	    <!--#set $feed = $active_feed#-->
	    <form action="upd_rss_feed" method="post">

			<table>

				<tr><td></td><td><input type="checkbox" class="toggleFeedCheckbox" name="enable" <!--#if $rss[$feed]['enable'] then "CHECKED" else "" #-->/>$T('enabled').capitalize()</td></tr>

				<tr><td>$T('feed')</td><td><textarea rows="3" cols="80" name="uri">$rss[$feed]['uri']</textarea></td></tr>

	            <!--#if $rss[$feed]['pick_cat']#-->
            	<tr><td>$T('category')</td><td>
	                <select name="cat">
	                    <optgroup label="$T('category')">
	                        <!--#for $ct in $cat_list#-->
	                            <option value="$ct" <!--#if $ct == $rss[$feed]['cat'] then "selected" else ""#-->>$Tspec($ct)</option>
	                        <!--#end for#-->
	                    </optgroup>
	                </select>
                </td></tr>
	            <!--#end if#-->

            	<tr><td>$T('pp')</td><td>
		            <select name="pp">
		                <optgroup label="$T('pp')">
		                    <option value="" <!--#if $rss[$feed]['pp'] == "" then 'selected' else ''#-->>$T('default')</option>
		                    <option value="0" <!--#if $rss[$feed]['pp'] == "0" then 'selected' else ''#-->>$T('pp-none')</option>
		                    <option value="1" <!--#if $rss[$feed]['pp'] == "1" then 'selected' else ''#-->>$T('pp-repair')</option>
		                    <option value="2" <!--#if $rss[$feed]['pp'] == "2" then 'selected' else ''#-->>$T('pp-unpack')</option>
		                    <option value="3" <!--#if $rss[$feed]['pp'] == "3" then 'selected' else ''#-->>$T('pp-delete')</option>
		                </optgroup>
		            </select>
                </td></tr>

	            <!--#if $rss[$feed]['pick_script']#-->
            	<tr><td>$T('script')</td><td>
	                <select name="script">
	                    <optgroup label="$T('script')">
	                        <!--#for $sc in $script_list#-->
	                            <option value="$sc" <!--#if $sc == $rss[$feed]['script'] then "selected" else ""#-->>$Tspec($sc)</option>
	                        <!--#end for#-->
	                    </optgroup>
	                </select>
                </td></tr>
	            <!--#end if#-->

            	<tr><td>$T('priority')</td><td>
		            <select name="priority">
		                <optgroup label="$T('priority')">
		                    <option value="-100" <!--#if $rss[$feed]['priority'] == -100 then 'selected' else ''#-->>$T('default')</option>
		                    <option value="2" <!--#if $rss[$feed]['priority'] == 2 then 'selected' else ''#-->>$T('pr-force')</option>
		                    <option value="1" <!--#if $rss[$feed]['priority'] == 1 then 'selected' else ''#-->>$T('pr-high')</option>
		                    <option value="0" <!--#if $rss[$feed]['priority'] == 0 then 'selected' else ''#-->>$T('pr-normal')</option>
		                    <option value="-1" <!--#if $rss[$feed]['priority'] == -1 then 'selected' else ''#-->>$T('pr-low')</option>
		                    <option value="-2" <!--#if $rss[$feed]['priority'] == -2 then 'selected' else ''#-->>$T('pr-paused')</option>
		                </optgroup>
		            </select>
                </td></tr>

				<tr><td></td><td>
					<br/>
		            <input type="submit" class="juiButton" value="$T('button-save') Settings"/>
		        	<input type="button" class="juiButton" onclick="if (confirm('$T('confirm').replace("'","`") ')) { this.form.action='del_rss_feed?session=$session&';  this.form.submit(); return false;}" value="$T('button-delFeed')"/>
		        </td></tr>

	        </table>

            <input type="hidden" name="feed" value="$feed"/>
            <input type="hidden" name="session" value="$session">

	    </form>

	</div>



	<div id="tabs-filters">

	    <table class="rssTable">
	        <tr>
	            <th>&nbsp;&nbsp;&nbsp;&nbsp;&nbsp;&nbsp;&nbsp;&nbsp;&nbsp;</th>
	            <th>$T('rss-order')</th>
	            <th>$T('rss-type')</th>
	            <th>$T('rss-filter')</th>
	            <!--#if $rss[$feed]['pick_cat']#--><th>$T('category')</th><!--#end if#-->
				<th>$T('priority')</th>
	            <th>Mode</th>
	            <!--#if $rss[$feed]['pick_script']#--><th>$T('script')</th><!--#end if#-->
	            <th></th>
	        </tr>

	        <form action="upd_rss_filter" method="get">
	        <tr class="odd">
	        <td></td>
	        <td></td>
	        <td>
	            <select name="filter_type">
	                <option value="A" selected /> $T('rss-accept')</option>
	                <option value="M" /> $T('rss-must')</option>
	                <option value="R" /> $T('rss-reject')</option>
	                <option value="C" /> $T('rss-mustcat')</option>
	            </select>
	        </td>
	        <td><input type="text" size="30" name="filter_text" value=""></td>
	        <!--#if $rss[$feed]['pick_cat']#-->
	          <td>
	            <select name="cat">
	            <!--#for $ct in $cat_list#-->
	                <option value="$ct" <!--#if $ct == "Default" then "selected" else ""#-->>$Tspec($ct)</option>
	            <!--#end for#-->
	            </select>
	          </td>
	        <!--#end if#-->
	        <td>
				<select name="priority">
					<option value="-100" <!--#if $rss[$feed]['priority'] == -100 then 'selected' else ''#-->>$T('default')</option>
					<option value="2" <!--#if $rss[$feed]['priority'] == 2 then 'selected' else ''#-->>$T('pr-force')</option>
					<option value="1" <!--#if $rss[$feed]['priority'] == 1 then 'selected' else ''#-->>$T('pr-high')</option>
					<option value="0" <!--#if $rss[$feed]['priority'] == 0 then 'selected' else ''#-->>$T('pr-normal')</option>
					<option value="-1" <!--#if $rss[$feed]['priority'] == -1 then 'selected' else ''#-->>$T('pr-low')</option>
					<option value="-2" <!--#if $rss[$feed]['priority'] == -2 then 'selected' else ''#-->>$T('pr-paused')</option>
				</select>
	        </td>
	        <td>
	          <select name="pp">
	              <option value="" selected>$T('default')</option>
	              <option value="0">$T('pp-none')</option>
	              <option value="1">$T('pp-repair')</option>
	              <option value="2">$T('pp-unpack')</option>
	              <option value="3">$T('pp-delete')</option>
	          </select>
	        </td>
	        <!--#if $rss[$feed]['pick_script']#-->
	          <td>
	            <select name="script">
	            <!--#for $sc in $script_list#-->
	                <option value="$sc" <!--#if $sc == 'Default' then "selected" else ""#-->>$Tspec($sc)</option>
	            <!--#end for#-->
	            </select>
	          </td>
	        <!--#end if#-->
<<<<<<< HEAD
	        <td>
				<select name="priority">
					<option value="-100" selected'>$T('default')</option>
					<option value="2" >$T('pr-force')</option>
					<option value="1" >$T('pr-high')</option>
					<option value="0" >$T('pr-normal')</option>
					<option value="-1">$T('pr-low')</option>
					<option value="-2">$T('pr-paused')</option>
				</select>
	        </td>
=======
>>>>>>> e9aaed58
	        <input type="hidden" value="$rss[$feed]['filtercount']" name="index">
	        <input type="hidden" value="$feed" name="feed">
	        <input type="hidden" name="session" value="$session">
	        <td><input type="submit" class="juiButton" value="$T('button-add')"></td>
	        </tr>
	        </form>

	    <!--#set $fnum = 0#-->
	    <!--#set $odd = True#-->
	    <!--#for $filter in $rss[$feed].filters#-->
	        <!--#set $odd = not $odd#-->
	        <tr class="<!--#if $odd then "odd" else "even"#-->">
	        <td>
	            <form action="del_rss_filter" method="post">
	            <input type="hidden" value="$fnum" name="index">
	            <input type="hidden" value="$feed" name="feed">
	            <input type="hidden" name="session" value="$session">
	            <input type="submit" class="juiButton" value="$T('rss-delFilter')"></form>
	        </td>

	        <td><form><select class="rssOrderSelect">
	        <!--#for $i in xrange($rss[$feed]['filtercount'])#-->
	            <option value="pos_rss_filter?session=$session&feed=$feed&current=$fnum&new=$i" <!--#if int($i) == int($fnum) then "selected" else ""#-->>$i</option>
	        <!--#end for#-->
	        </select>
	        <input type="hidden" value="$feed" name="feed">
	        </form></td>

	        <form action="upd_rss_filter" method="get">
	        <td>
	        <select name="filter_type">
	            <option value="A" <!--#if $filter[3] == "A" then "selected" else ""#--> /> $T('rss-accept')</option>
	            <option value="M" <!--#if $filter[3] == "M" then "selected" else ""#--> /> $T('rss-must')</option>
	            <option value="R" <!--#if $filter[3] == "R" then "selected" else ""#--> /> $T('rss-reject')</option>
	            <option value="C" <!--#if $filter[3] == "C" then "selected" else ""#--> /> $T('rss-mustcat')</option>
	        </select>
	        </td>

	        <td><input type="text" size="30" name="filter_text" value="$filter[4]"/></td>
	        <!--#if $rss[$feed]['pick_cat']#-->
	          <td>
	            <select name="cat">
	            <!--#for $ct in $cat_list#-->
	                <option value="$ct" <!--#if $ct == $filter[0] then "selected" else ""#-->>$Tspec($ct)</option>
	            <!--#end for#-->
	            </select>
	          </td>
	        <!--#end if#-->
			<td>
				<select name="priority">
					<option value="-100" <!--#if $filter[5] == "-100" then 'selected' else ''#-->>$T('default')</option>
					<option value="2"    <!--#if $filter[5] == "2"    then "selected" else ""#-->>$T('pr-force')</option>
					<option value="1"    <!--#if $filter[5] == "1"    then "selected" else ""#-->>$T('pr-high')</option>
					<option value="0"    <!--#if $filter[5] == "0"    then "selected" else ""#-->>$T('pr-normal')</option>
					<option value="-1"   <!--#if $filter[5] == "-1"   then "selected" else ""#-->>$T('pr-low')</option>
					<option value="-2"   <!--#if $filter[5] == "-2"   then "selected" else ""#-->>$T('pr-paused')</option>
				</select>
			</td>
	        <td>
	        <select name="pp">
	            <option value="" <!--#if $filter[1] == "0" then 'selected' else ''#-->>$T('default')</option>
	            <option value="0" <!--#if $filter[1] == "0" then 'selected' else ''#-->>$T('pp-none')</option>
	            <option value="1" <!--#if $filter[1] == "1" then 'selected' else ''#-->>$T('pp-repair')</option>
	            <option value="2" <!--#if $filter[1] == "2" then 'selected' else ''#-->>$T('pp-unpack')</option>
	            <option value="3" <!--#if $filter[1] == "3" then 'selected' else ''#-->>$T('pp-delete')</option>
	        </select>
	        </td>
	        <!--#if $rss[$feed]['pick_script']#-->
	          <td>
	            <select name="script">
	            <!--#for $sc in $script_list#-->
	                <option value="$sc" <!--#if $sc == $filter[2] then "selected" else ""#-->>$Tspec($sc)</option>
	            <!--#end for#-->
	            </select>
	          </td>
	        <!--#end if#-->
	        <td>
	        <input type="hidden" name="index" value="$fnum"/>
	        <input type="hidden" name="feed" value="$feed"/>
	        <input type="hidden" name="session" value="$session">
	        <input type="submit" class="juiButton" value="$T('button-save')"/>
	        </td>
	        </form>
	        </tr>
	        <!--#set $fnum = $fnum+1#-->
	    <!--#end for#-->

	    </table>

		<br/>
	    <form action="none" method="post">
        	<input type="button" class="juiButton" onclick="this.form.action='test_rss_feed?session=$session&'; this.form.submit(); return false;" value="$T('button-preFeed')"/>
        	<input type="button" class="juiButton" onclick="this.form.action='download_rss_feed?session=$session&'; this.form.submit(); return false;" value="$T('button-forceFeed')"/>
            <input type="hidden" name="feed" value="$feed"/>
            <input type="hidden" name="session" value="$session">
		</form>
		<br/><br/>

		<!--#if $error#-->
			<b>$error</b><br/><br/>
		<!--#end if#-->

		<h1>$T('rss-matched') (<!--#echo len($matched)#-->)</h1>

	    <!--#if $matched#-->
		    <table class="rssTable">
		        <tr>
		            <th>&nbsp;</th>
		            <th>&nbsp;$T('rss-skip')&nbsp;</th>
		            <th>&nbsp;$T('rss-filter')&nbsp;</th>
		            <th>$T('sort-title')</th>
		        </tr>
		    <!--#set $odd = False#-->
		    <!--#for $job in $matched#-->
		        <!--#set $odd = not $odd#-->
		        <tr class="<!--#if $odd then "odd" else "even"#-->">
		        <td><form action="download" method="get">
		                <input type="hidden" name="url" value="$job[0]"/>
		                <input type="hidden" name="nzbname" value="$job[4]"/>
		                <input type="hidden" value="$feed" name="feed"/>
		                <input type="hidden" name="session" value="$session">
		                <input type="submit" class="juiButton" value="$T('link-download')">
		            </form>
		        </td>
		        <td>$job[2]</td>
		        <td>$job[3]</td>
		        <td>$job[1]</td>
		        </tr>
		    <!--#end for#-->
		    </table>
	    <!--#else#-->
	    	$T('none')
	    <!--#end if#-->

		<br/><br/><br/>

		<h1>$T('rss-notMatched') (<!--#echo len($unmatched)#-->)</h1>

	    <!--#if $unmatched#-->
		    <table class="rssTable">
		        <tr>
		            <th>&nbsp;</th>
		            <th>&nbsp;$T('rss-skip')&nbsp;</th>
		            <th>&nbsp;$T('rss-filter')&nbsp;</th>
		            <th>$T('sort-title')</th>
		        </tr>
		    <!--#set $odd = False#-->
		    <!--#for $job in $unmatched#-->
		        <!--#set $odd = not $odd#-->
		        <tr class="<!--#if $odd then "odd" else "even"#-->">
		        <td><form action="download" method="get">
		                <input type="hidden" name="url" value="$job[0]"/>
		                <input type="hidden" name="nzbname" value="$job[4]"/>
		                <input type="hidden" value="$feed" name="feed"/>
		                <input type="hidden" name="session" value="$session">
		                <input type="submit" class="juiButton" value="$T('link-download')">
		            </form>
		        </td>
		        <td>$job[2]</td>
		        <td>$job[3]</td>
		        <td>$job[1]</td>
		        </tr>
		    <!--#end for#-->
		    </table>
	    <!--#else#-->
	    	$T('none')
	    <!--#end if#-->
	</div>

	<div id="tabs-downloaded">
	    <!--#if $downloaded#-->
			<form action="none" method="post">
				<input type="button" class="juiButton" onclick="this.form.action='clean_rss_jobs?session=$session&'; this.form.submit(); return false;" value="$T('button-clear')"/>
				<input type="hidden" name="feed" value="$feed"/>
				<input type="hidden" name="session" value="$session">
			</form>
			<br/>
		    <table class="rssTable">
		        <tr>
		            <th>$T('sort-title')</th>
		        </tr>
		    <!--#set $odd = False#-->
		    <!--#for $job in $downloaded#-->
		        <!--#set $odd = not $odd#-->
		        <tr class="<!--#if $odd then "odd" else "even"#-->">
		        <td>$job</td>
		        </tr>
		    <!--#end for#-->
		    </table>
	    <!--#else#-->
	    	$T('none')
	    <!--#end if#-->
	</div>

</div>

</div>
<!-- end feed tab -->
<!--#end if#-->

</div>

<!--#include $webdir + "/_inc_footer.tmpl"#--><|MERGE_RESOLUTION|>--- conflicted
+++ resolved
@@ -194,19 +194,19 @@
 	          <td>
 	            <select name="cat">
 	            <!--#for $ct in $cat_list#-->
-	                <option value="$ct" <!--#if $ct == "Default" then "selected" else ""#-->>$Tspec($ct)</option>
+	                <option value="$ct" <!--#if $ct == 'Default' then "selected" else ""#-->>$Tspec($ct)</option>
 	            <!--#end for#-->
 	            </select>
 	          </td>
 	        <!--#end if#-->
 	        <td>
 				<select name="priority">
-					<option value="-100" <!--#if $rss[$feed]['priority'] == -100 then 'selected' else ''#-->>$T('default')</option>
-					<option value="2" <!--#if $rss[$feed]['priority'] == 2 then 'selected' else ''#-->>$T('pr-force')</option>
-					<option value="1" <!--#if $rss[$feed]['priority'] == 1 then 'selected' else ''#-->>$T('pr-high')</option>
-					<option value="0" <!--#if $rss[$feed]['priority'] == 0 then 'selected' else ''#-->>$T('pr-normal')</option>
-					<option value="-1" <!--#if $rss[$feed]['priority'] == -1 then 'selected' else ''#-->>$T('pr-low')</option>
-					<option value="-2" <!--#if $rss[$feed]['priority'] == -2 then 'selected' else ''#-->>$T('pr-paused')</option>
+					<option value="-100" selected>$T('default')</option>
+					<option value="2" >$T('pr-force')</option>
+					<option value="1" >$T('pr-high')</option>
+					<option value="0" >$T('pr-normal')</option>
+					<option value="-1">$T('pr-low')</option>
+					<option value="-2">$T('pr-paused')</option>
 				</select>
 	        </td>
 	        <td>
@@ -227,19 +227,6 @@
 	            </select>
 	          </td>
 	        <!--#end if#-->
-<<<<<<< HEAD
-	        <td>
-				<select name="priority">
-					<option value="-100" selected'>$T('default')</option>
-					<option value="2" >$T('pr-force')</option>
-					<option value="1" >$T('pr-high')</option>
-					<option value="0" >$T('pr-normal')</option>
-					<option value="-1">$T('pr-low')</option>
-					<option value="-2">$T('pr-paused')</option>
-				</select>
-	        </td>
-=======
->>>>>>> e9aaed58
 	        <input type="hidden" value="$rss[$feed]['filtercount']" name="index">
 	        <input type="hidden" value="$feed" name="feed">
 	        <input type="hidden" name="session" value="$session">
