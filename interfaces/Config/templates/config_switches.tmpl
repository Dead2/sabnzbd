<!--#set global $pane="Switches"#-->
<<<<<<< HEAD
<!--#set global $help_uri="configure-switches-1-0"#-->
=======
<!--#set global $help_uri="configuration/1.1/switches"#-->
>>>>>>> 8abcf085
<!--#include $webdir + "/_inc_header_uc.tmpl"#-->

<div class="colmask">
    <form action="saveSwitches" method="post" name="fullform" class="fullform" autocomplete="off">
        <input type="hidden" id="session" name="session" value="$session" />
        <div class="section">
            <div class="col2">
                <h3>$T('swtag-general') <a href="$helpuri$help_uri" target="_blank"><span class="glyphicon glyphicon-question-sign"></span></a></h3>
            </div><!-- /col2 -->
            <div class="col1">
                <fieldset>
                    <div class="field-pair">
                        <label class="config" for="auto_browser">$T('opt-auto_browser')</label>
                        <input type="checkbox" name="auto_browser" id="auto_browser" value="1" <!--#if int($auto_browser) > 0 then 'checked="checked"' else ""#--> />
                        <span class="desc">$T('explain-auto_browser')</span>
                    </div>
                    <div class="field-pair">
                        <label class="config" for="check_new_rel">$T('opt-check_new_rel')</label>
                        <select name="check_new_rel" id="check_new_rel">
                            <option value="0" <!--#if $check_new_rel == 0 then 'selected="selected"' else ""#--> >$T('off')</option>
                            <option value="1" <!--#if $check_new_rel == 1 then 'selected="selected"' else ""#--> >$T('on')</option>
                            <option value="2" <!--#if $check_new_rel == 2 then 'selected="selected"' else ""#--> >$T('also-test')</option>
                        </select>
                        <span class="desc">$T('explain-check_new_rel')</span>
                    </div>
<<<<<<< HEAD
                    <div class="field-pair <!--#if not $have_ampm then "disabled" else "" #-->">
                        <label class="config" for="ampm">$T('opt-ampm')</label>
                        <input type="checkbox" name="ampm" id="ampm" value="1" <!--#if int($ampm) > 0 then 'checked="checked"' else ""#--> <!--#if not $have_ampm then 'readonly="readonly" disabled="disabled"' else "" #--> />
                        <span class="desc">$T('explain-ampm')</span>
=======
                    <div class="field-pair">
                        <label class="config" for="enable_https_verification">$T('opt-enable_https_verification')</label>
                        <input type="checkbox" name="enable_https_verification" id="enable_https_verification" value="1" <!--#if int($enable_https_verification) > 0 then 'checked="checked"' else ""#--> />
                        <span class="desc">$T('explain-enable_https_verification')</span>
>>>>>>> 8abcf085
                    </div>
                    <div class="field-pair">
                        <button class="btn btn-default saveButton"><span class="glyphicon glyphicon-ok"></span> $T('button-saveChanges')</button>
                        <button class="btn btn-default restoreDefaults"><span class="glyphicon glyphicon-asterisk"></span> $T('button-restoreDefaults')</button>
                    </div>
                </fieldset>
            </div><!-- /col1 -->
        </div><!-- /section -->
        <div class="section">
            <div class="col2">
                <h3>$T('swtag-server') <a href="$helpuri$help_uri#toc1" target="_blank"><span class="glyphicon glyphicon-question-sign"></span></a></h3>
            </div><!-- /col2 -->
            <div class="col1">
                <fieldset>
                    <div class="field-pair">
                        <label class="config" for="max_art_tries">$T('opt-max_art_tries')</label>
                        <input type="number" name="max_art_tries" id="max_art_tries" value="$max_art_tries" min="2" max="2000" />
                        <span class="desc">$T('explain-max_art_tries')</span>
                    </div>
                    <div class="field-pair">
                        <label class="config" for="max_art_opt">$T('opt-max_art_opt')</label>
                        <input type="checkbox" name="max_art_opt" id="max_art_opt" value="1" <!--#if int($max_art_opt) > 0 then 'checked="checked"' else ""#--> />
                        <span class="desc">$T('explain-max_art_opt')</span>
                    </div>
                    <div class="field-pair">
                        <label class="config" for="load_balancing">$T('opt-load_balancing')</label>
                          <select name="load_balancing" id="load_balancing">
                              <option value="0" <!--#if $load_balancing == 0 then 'selected="selected"' else ""#--> >$T('no-load-balancing')</option>
                              <option value="1" <!--#if $load_balancing == 1 then 'selected="selected"' else ""#--> >$T('load-balancing')</option>
                              <option value="2" <!--#if $load_balancing == 2 then 'selected="selected"' else ""#--> >$T('load-balancing-happy-eyeballs')</option>
                          </select>
                        <span class="desc">$T('explain-load_balancing')</span>
                    </div>
                    <div class="field-pair">
                        <label class="config" for="auto_disconnect">$T('opt-auto_disconnect')</label>
                        <input type="checkbox" name="auto_disconnect" id="auto_disconnect" value="1" <!--#if int($auto_disconnect) > 0 then 'checked="checked"' else ""#--> />
                        <span class="desc">$T('explain-auto_disconnect')</span>
                    </div>
                    <div class="field-pair">
                        <button class="btn btn-default saveButton"><span class="glyphicon glyphicon-ok"></span> $T('button-saveChanges')</button>
                        <button class="btn btn-default restoreDefaults"><span class="glyphicon glyphicon-asterisk"></span> $T('button-restoreDefaults')</button>
                    </div>
                </fieldset>
            </div><!-- /col1 -->
        </div><!-- /section -->
        <div class="section">
            <div class="col2">
                <h3>$T('swtag-queue') <a href="$helpuri$help_uri#toc2" target="_blank"><span class="glyphicon glyphicon-question-sign"></span></a></h3>
            </div><!-- /col2 -->
            <div class="col1">
                <fieldset>
                    <div class="field-pair">
                        <label class="config" for="pre_script">$T('opt-pre_script')</label>
                        <select name="pre_script" id="pre_script">
                        <!--#for $sc in $script_list#-->
                            <!--#if $sc.lower() == $pre_script.lower()#-->
                                <option value="$sc" selected="selected">$Tspec($sc)</option>
                            <!--#else#-->
                                <option value="$sc">$Tspec($sc)</option>
                            <!--#end if#-->
                        <!--#end for#-->
                        </select>
                        <span class="desc">$T('explain-pre_script')</span>
                    </div>
                    <div class="field-pair">
<<<<<<< HEAD
=======
                        <label class="config" for="propagation_delay">$T('opt-propagation_delay')</label>
                        <input type="number" name="propagation_delay" id="propagation_delay" value="$propagation_delay" /> <i>$T('minutes')</i>
                        <span class="desc">$T('explain-propagation_delay')</span>
                    </div>
                    <div class="field-pair">
>>>>>>> 8abcf085
                        <label class="config" for="top_only">$T('opt-top_only')</label>
                        <input type="checkbox" name="top_only" id="top_only" value="1" <!--#if int($top_only) > 0 then 'checked="checked"' else ""#--> />
                        <span class="desc">$T('explain-top_only')</span>
                    </div>
                    <div class="field-pair">
                        <label class="config" for="pre_check">$T('opt-pre_check')</label>
                        <input type="checkbox" name="pre_check" id="pre_check" value="1" <!--#if int($pre_check) > 0 then 'checked="checked"' else ""#--> />
                        <span class="desc">$T('explain-pre_check')</span>
                    </div>
                    <div class="field-pair">
<<<<<<< HEAD
                        <label class="config" for="fail_hopeless">$T('opt-fail_hopeless')</label>
                        <input type="checkbox" name="fail_hopeless" id="fail_hopeless" value="1" <!--#if int($fail_hopeless) > 0 then 'checked="checked"' else ""#--> />
                        <span class="desc">$T('explain-fail_hopeless')</span>
=======
                        <label class="config" for="fail_hopeless_jobs">$T('opt-fail_hopeless_jobs')</label>
                        <input type="checkbox" name="fail_hopeless_jobs" id="fail_hopeless_jobs" value="1" <!--#if int($fail_hopeless_jobs) > 0 then 'checked="checked"' else ""#--> />
                        <span class="desc">$T('explain-fail_hopeless_jobs')</span>
>>>>>>> 8abcf085
                    </div>
                    <div class="field-pair">
                        <label class="config" for="no_dupes">$T('opt-no_dupes')</label>
                        <select name="no_dupes" id="no_dupes">
                            <option value="0" <!--#if int($no_dupes) == 0 then 'selected="selected"' else ""#--> >$T('nodupes-off')</option>
                            <option value="1" <!--#if int($no_dupes) == 1 then 'selected="selected"' else ""#--> >$T('nodupes-ignore')</option>
                            <option value="2" <!--#if int($no_dupes) == 2 then 'selected="selected"' else ""#--> >$T('nodupes-pause')</option>
                        </select>
                        <span class="desc">$T('explain-no_dupes')</span>
                    </div>
                    <div class="field-pair">
                        <label class="config" for="no_series_dupes">$T('opt-no_series_dupes')</label>
                        <select name="no_series_dupes" id="no_series_dupes">
                            <option value="0" <!--#if int($no_series_dupes) == 0 then 'selected="selected"' else ""#--> >$T('nodupes-off')</option>
                            <option value="1" <!--#if int($no_series_dupes) == 1 then 'selected="selected"' else ""#--> >$T('nodupes-ignore')</option>
                            <option value="2" <!--#if int($no_series_dupes) == 2 then 'selected="selected"' else ""#--> >$T('nodupes-pause')</option>
                        </select>
                        <span class="desc">$T('explain-no_series_dupes')</span>
                    </div>
                    <div class="field-pair">
                        <label class="config" for="pause_on_pwrar">$T('opt-pause_on_pwrar')</label>
                        <select name="pause_on_pwrar" id="pause_on_pwrar">
                            <option value="0" <!--#if int($pause_on_pwrar) == 0 then 'selected="selected"' else ""#--> >$T('nodupes-off')</option>
                            <option value="1" <!--#if int($pause_on_pwrar) == 1 then 'selected="selected"' else ""#--> >$T('nodupes-pause')</option>
                            <option value="2" <!--#if int($pause_on_pwrar) == 2 then 'selected="selected"' else ""#--> >$T('abort')</option>
                        </select>
                        <span class="desc">$T('explain-pause_on_pwrar')</span>
                    </div>
                    <div class="field-pair">
                        <label class="config" for="action_on_unwanted_extensions">$T('opt-action_on_unwanted_extensions')</label>
                        <select name="action_on_unwanted_extensions" id="action_on_unwanted_extensions">
                            <option value="0" <!--#if int($action_on_unwanted_extensions) == 0 then 'selected="selected"' else ""#--> >$T('nodupes-off')</option>
                            <option value="1" <!--#if int($action_on_unwanted_extensions) == 1 then 'selected="selected"' else ""#--> >$T('nodupes-pause')</option>
                            <option value="2" <!--#if int($action_on_unwanted_extensions) == 2 then 'selected="selected"' else ""#--> >$T('abort')</option>
                        </select>
                        <span class="desc">$T('explain-action_on_unwanted_extensions')</span>
                    </div>
                    <div class="field-pair">
                        <label class="config" for="unwanted_extensions">$T('opt-unwanted_extensions')</label>
                        <input type="text" name="unwanted_extensions" id="unwanted_extensions" value="$unwanted_extensions"/>
                        <span class="desc">$T('explain-unwanted_extensions')</span>
                    </div>
<<<<<<< HEAD
                    
=======
>>>>>>> 8abcf085
                    <div class="field-pair">
                        <label class="config" for="auto_sort">$T('opt-auto_sort')</label>
                        <input type="checkbox" name="auto_sort" id="auto_sort" value="1" <!--#if int($auto_sort) > 0 then 'checked="checked"' else ""#--> />
                        <span class="desc">$T('explain-auto_sort')</span>
                    </div>
                    <div class="field-pair">
                        <button class="btn btn-default saveButton"><span class="glyphicon glyphicon-ok"></span> $T('button-saveChanges')</button>
                        <button class="btn btn-default restoreDefaults"><span class="glyphicon glyphicon-asterisk"></span> $T('button-restoreDefaults')</button>
                    </div>
                </fieldset>
            </div><!-- /col1 -->
        </div><!-- /section -->
        <div class="section">
            <div class="col2">
                <h3>$T('swtag-pp') <a href="$helpuri$help_uri#toc3" target="_blank"><span class="glyphicon glyphicon-question-sign"></span></a></h3>
            </div><!-- /col2 -->
            <div class="col1">
                <fieldset>
                    <div class="field-pair">
                        <label class="config" for="pause_on_post_processing">$T('opt-pause_on_post_processing')</label>
                        <input type="checkbox" name="pause_on_post_processing" id="pause_on_post_processing" value="1" <!--#if int($pause_on_post_processing) > 0 then 'checked="checked"' else ""#--> />
                        <span class="desc">$T('explain-pause_on_post_processing')</span>
                    </div>
                    <div class="field-pair">
                        <label class="config" for="enable_all_par">$T('opt-enable_all_par')</label>
                        <input type="checkbox" name="enable_all_par" id="enable_all_par" value="1" <!--#if int($enable_all_par) > 0 then 'checked="checked"' else ""#--> />
<<<<<<< HEAD
                        <span class="desc">$T('explain-enable_all_par')</span>
=======
                        <span class="desc">$T('explain-enable_all_par').replace('.', '<br/>')</span>
>>>>>>> 8abcf085
                    </div>
                    <div class="field-pair">
                        <label class="config" for="quick_check">$T('opt-quick_check')</label>
                        <input type="checkbox" name="quick_check" id="quick_check" value="1" <!--#if int($quick_check) > 0 then 'checked="checked"' else ""#--> />
                        <span class="desc">$T('explain-quick_check')</span>
                    </div>
                    <div class="field-pair <!--#if not $have_multicore then "disabled" else "" #-->">
                        <label class="config" for="par2_multicore">$T('opt-par2_multicore')</label>
                        <input type="checkbox" name="par2_multicore" id="par2_multicore" value="1" <!--#if int($par2_multicore) > 0 then 'checked="checked"' else ""#--> <!--#if not $have_multicore then 'readonly="readonly" disabled="disabled"' else "" #--> />
                        <span class="desc">$T('explain-par2_multicore')</span>
<<<<<<< HEAD
                    </div>
                    <div class="field-pair">
                        <label class="config" for="par_option">$T('opt-par_option')</label>
                        <input type="text" name="par_option" id="par_option" value="$par_option" />
                        <span class="desc">$T('explain-par_option')</span>
                    </div>
                    <div class="field-pair">
                        <label class="config" for="sfv_check">$T('opt-sfv_check')</label>
                        <input type="checkbox" name="sfv_check" id="sfv_check" value="1" <!--#if int($sfv_check) > 0 then 'checked="checked"' else ""#--> />
                        <span class="desc">$T('explain-sfv_check')</span>
                    </div>
                    <div class="field-pair">
                        <label class="config" for="safe_postproc">$T('opt-safe_postproc')</label>
                        <input type="checkbox" name="safe_postproc" id="safe_postproc" value="1" <!--#if int($safe_postproc) > 0 then 'checked="checked"' else ""#--> />
                        <span class="desc">$T('explain-safe_postproc')</span>
=======
>>>>>>> 8abcf085
                    </div>
                    <div class="field-pair">
                        <label class="config" for="par_option">$T('opt-par_option')</label>
                        <input type="text" name="par_option" id="par_option" value="$par_option" />
                        <span class="desc">$T('explain-par_option')</span>
                    </div>
                    <div class="field-pair">
                        <label class="config" for="sfv_check">$T('opt-sfv_check')</label>
                        <input type="checkbox" name="sfv_check" id="sfv_check" value="1" <!--#if int($sfv_check) > 0 then 'checked="checked"' else ""#--> />
                        <span class="desc">$T('explain-sfv_check')</span>
                    </div>
                    <div class="field-pair">
                        <label class="config" for="safe_postproc">$T('opt-safe_postproc')</label>
                        <input type="checkbox" name="safe_postproc" id="safe_postproc" value="1" <!--#if int($safe_postproc) > 0 then 'checked="checked"' else ""#--> />
                        <span class="desc">$T('explain-safe_postproc')</span>
                    </div>
                    <div class="field-pair">
                        <label class="config" for="enable_recursive">$T('opt-enable_recursive')</label>
                        <input type="checkbox" name="enable_recursive" id="enable_recursive" value="1" <!--#if int($enable_recursive) > 0 then 'checked="checked"' else ""#--> />
                        <span class="desc">$T('explain-enable_recursive')</span>
                    </div>
                    <div class="field-pair">
                        <label class="config" for="flat_unpack">$T('opt-flat_unpack')</label>
                        <input type="checkbox" name="flat_unpack" id="flat_unpack" value="1" <!--#if int($flat_unpack) > 0 then 'checked="checked"' else ""#--> />
                        <span class="desc">$T('explain-flat_unpack')</span>
                    </div>
                    <div class="field-pair">
                        <label class="config" for="overwrite_files">$T('opt-overwrite_files')</label>
                        <input type="checkbox" name="overwrite_files" id="overwrite_files" value="1" <!--#if int($overwrite_files) > 0 then 'checked="checked"' else ""#--> />
                        <span class="desc">$T('explain-overwrite_files')</span>
                    </div>
                    <div class="field-pair">
<<<<<<< HEAD
                        <label class="config" for="enable_filejoin">$T('opt-enable_filejoin')</label>
                        <input type="checkbox" name="enable_filejoin" id="enable_filejoin" value="1" <!--#if int($enable_filejoin) > 0 then 'checked="checked"' else ""#--> />
                        <span class="desc">$T('explain-enable_filejoin')</span>
                    </div>
                    <div class="field-pair">
                        <label class="config" for="enable_tsjoin">$T('opt-enable_tsjoin')</label>
                        <input type="checkbox" name="enable_tsjoin" id="enable_tsjoin" value="1" <!--#if int($enable_tsjoin) > 0 then 'checked="checked"' else ""#--> />
                        <span class="desc">$T('explain-ts_join')</span>
                    </div>
                    <div class="field-pair">
=======
>>>>>>> 8abcf085
                        <label class="config" for="unpack_check">$T('opt-unpack_check')</label>
                        <input type="checkbox" name="unpack_check" id="unpack_check" value="1" <!--#if int($unpack_check) > 0 then 'checked="checked"' else ""#--> />
                        <span class="desc">$T('explain-unpack_check')</span>
                    </div>
                    
                    <div class="field-pair">
                        <label class="config" for="script_can_fail">$T('opt-script_can_fail')</label>
                        <input type="checkbox" name="script_can_fail" id="script_can_fail" value="1" <!--#if int($script_can_fail) > 0 then 'checked="checked"' else ""#--> />
                        <span class="desc">$T('explain-script_can_fail')</span>
                    </div>
                    <div class="field-pair">
                        <label class="config" for="new_nzb_on_failure">$T('opt-new_nzb_on_failure')</label>
                        <input type="checkbox" name="new_nzb_on_failure" id="new_nzb_on_failure" value="1" <!--#if int($new_nzb_on_failure) > 0 then 'checked="checked"' else ""#--> />
                        <span class="desc">$T('explain-new_nzb_on_failure')</span>
                    </div>
                    <!--#if not $nt#-->
                    <div class="field-pair <!--#if not $have_nice then "disabled" else "" #-->">
                        <label class="config" for="nice">$T('opt-nice')</label>
                        <input type="text" name="nice" id="nice" value="$nice" <!--#if not $have_nice then 'readonly="readonly" disabled="disabled"' else "" #--> />
                        <span class="desc">$T('explain-nice')</span>
                    </div>
                    <div class="field-pair <!--#if not $have_ionice then "disabled" else "" #-->">
                        <label class="config" for="ionice">$T('opt-ionice')</label>
                        <input type="text" name="ionice" id="ionice" value="$ionice" <!--#if not $have_ionice then 'readonly="readonly" disabled="disabled"' else "" #--> />
                        <span class="desc">$T('explain-ionice')</span>
                    </div>
                    <!--#end if#-->
                    <div class="field-pair">
                        <label class="config" for="ignore_samples">$T('opt-ignore_samples')</label>
                        <input type="checkbox" name="ignore_samples" id="ignore_samples" value="1" <!--#if int($ignore_samples) > 0 then 'checked="checked"' else ""#--> />
                        <span class="desc">$T('explain-ignore_samples') $T('igsam-del').</span>
                    </div>
                    <div class="field-pair">
                        <label class="config" for="cleanup_list">$T('opt-cleanup_list')</label>
                        <input type="text" name="cleanup_list" id="cleanup_list" value="$cleanup_list"/>
                        <span class="desc">$T('explain-cleanup_list')</span>
                    </div>
                    <div class="field-pair">
                        <button class="btn btn-default saveButton"><span class="glyphicon glyphicon-ok"></span> $T('button-saveChanges')</button>
                        <button class="btn btn-default restoreDefaults"><span class="glyphicon glyphicon-asterisk"></span> $T('button-restoreDefaults')</button>
                    </div>
                </fieldset>
            </div><!-- /col1 -->
        </div><!-- /section -->
        <div class="section">
            <div class="col2">
                <h3>$T('swtag-naming') <a href="$helpuri$help_uri#toc4" target="_blank"><span class="glyphicon glyphicon-question-sign"></span></a></h3>
            </div><!-- /col2 -->
            <div class="col1">
                <fieldset>
                    <div class="field-pair">
                        <label class="config" for="folder_rename">$T('opt-folder_rename')</label>
                        <input type="checkbox" name="folder_rename" id="folder_rename" value="1" <!--#if int($folder_rename) > 0 then 'checked="checked"' else ""#--> />
                        <span class="desc">$T('explain-folder_rename')</span>
                    </div>
                    <div class="field-pair">
                        <label class="config" for="replace_spaces">$T('opt-replace_spaces')</label>
                        <input type="checkbox" name="replace_spaces" id="replace_spaces" value="1" <!--#if int($replace_spaces) > 0 then 'checked="checked"' else ""#--> />
                        <span class="desc">$T('explain-replace_spaces')</span>
                    </div>
                    <div class="field-pair">
                        <label class="config" for="replace_dots">$T('opt-replace_dots')</label>
                        <input type="checkbox" name="replace_dots" id="replace_dots" value="1" <!--#if int($replace_dots) > 0 then 'checked="checked"' else ""#--> />
                        <span class="desc">$T('explain-replace_dots')</span>
                    </div>
                    <div class="field-pair">
                        <label class="config" for="replace_illegal">$T('opt-replace_illegal')</label>
                        <input type="checkbox" name="replace_illegal" id="replace_illegal" value="1" <!--#if int($replace_illegal) > 0 then 'checked="checked"' else ""#--> />
                        <span class="desc">$T('explain-replace_illegal')</span>
                    </div>
                    <!--#if not $nt#-->
                    <div class="field-pair">
                        <label class="config" for="sanitize_safe">$T('opt-sanitize_safe')</label>
                        <input type="checkbox" name="sanitize_safe" id="sanitize_safe" value="1" <!--#if int($sanitize_safe) > 0 then 'checked="checked"' else ""#--> />
                        <span class="desc">$T('explain-sanitize_safe')</span>
                    </div>
                    <!--#end if#-->
                    <div class="field-pair">
                        <label class="config" for="enable_meta">$T('opt-enable_meta')</label>
                        <input type="checkbox" name="enable_meta" id="enable_meta" value="1" <!--#if int($enable_meta) > 0 then 'checked="checked"' else ""#--> />
                        <span class="desc">$T('explain-enable_meta')</span>
                    </div>
                    <div class="field-pair">
                        <button class="btn btn-default saveButton"><span class="glyphicon glyphicon-ok"></span> $T('button-saveChanges')</button>
                        <button class="btn btn-default restoreDefaults"><span class="glyphicon glyphicon-asterisk"></span> $T('button-restoreDefaults')</button>
                    </div>
                </fieldset>
            </div><!-- /col1 -->
        </div><!-- /section -->
        <div class="section">
            <div class="col2">
                <h3>$T('swtag-quota') <a href="$helpuri$help_uri#toc5" target="_blank"><span class="glyphicon glyphicon-question-sign"></span></a></h3>
            </div><!-- /col2 -->
            <div class="col1">
                <fieldset>
                    <div class="field-pair">
                        <label class="config" for="quota_size">$T('opt-quota_size')</label>
                        <input type="text" name="quota_size" id="quota_size" value="$quota_size" class="smaller_input" />
                        <span class="desc">$T('explain-quota_size')</span>
                    </div>
                    <div class="field-pair">
                        <label class="config" for="quota_period">$T('opt-quota_period')</label>
                        <select name="quota_period" id="quota_period">
                            <option value="d" <!--#if $quota_period == "d" then 'selected="selected"' else ""#--> >$T('day').capitalize()</option>
                            <option value="w" <!--#if $quota_period == "w" then 'selected="selected"' else ""#--> >$T('week').capitalize()</option>
                            <option value="m" <!--#if $quota_period == "m" then 'selected="selected"' else ""#--> >$T('month').capitalize()</option>
                            <option value="x" <!--#if $quota_period == "x" then 'selected="selected"' else ""#--> >$T('manual').capitalize()</option>
                        </select>
                        <span class="desc">$T('explain-quota_period')</span>
                    </div>
                    <div class="field-pair">
                        <label class="config" for="quota_day">$T('opt-quota_day')</label>
                        <input type="text" name="quota_day" id="quota_day" value="$quota_day" class="smaller_input" />
                        <span class="desc">$T('explain-quota_day')</span>
                    </div>
                    <div class="field-pair">
                        <label class="config" for="quota_resume">$T('opt-quota_resume')</label>
                        <input type="checkbox" name="quota_resume" id="quota_resume" value="1" <!--#if int($quota_resume) > 0 then 'checked="checked"' else ""#--> />
                        <span class="desc">$T('explain-quota_resume')</span>
                    </div>
                    <div class="field-pair">
                        <button class="btn btn-default saveButton"><span class="glyphicon glyphicon-ok"></span> $T('button-saveChanges')</button>
                    </div>
                </fieldset>
            </div><!-- /col1 -->
        </div><!-- /section -->
        <div class="section">
            <div class="col2">
                <h3>$T('swtag-indexing') <a href="$helpuri$help_uri#toc6" target="_blank"><span class="glyphicon glyphicon-question-sign"></span></a></h3>
            </div><!-- /col2 -->
            <div class="col1">
                <fieldset>
                    <div class="field-pair">
                        <label class="config" for="rating_enable">$T('opt-rating_enable')</label>
                        <input type="checkbox" name="rating_enable" id="rating_enable" value="1" <!--#if int($rating_enable) > 0 then 'checked="checked"' else ""#--> />
                        <span class="desc">$T('explain-rating_enable')</span>
                    </div>
                    <div class="field-pair">
                        <label class="config" for="rating_feedback">$T('opt-rating_feedback')</label>
                        <input type="checkbox" name="rating_feedback" id="rating_feedback" value="1" <!--#if int($rating_feedback) > 0 then 'checked="checked"' else ""#--> />
                        <span class="desc">$T('explain-rating_feedback')</span>
                    </div>
                    <div class="field-pair">
                        <label class="config" for="rating_host">$T('opt-rating_host')</label>
                        <input type="text" name="rating_host" id="rating_host" value="$rating_host" />
                    </div>
                    <div class="field-pair">
                        <label class="config" for="rating_api_key">$T('opt-rating_api_key')</label>
                        <input type="text" name="rating_api_key" id="rating_api_key" value="$rating_api_key" />
                        <span class="desc">$T('explain-rating_api_key')</span>
                    </div>
                    <div class="field-pair">
                        <label class="config" for="rating_filter_enable">$T('opt-rating_filter_enable')</label>
                        <input type="checkbox" name="rating_filter_enable" id="rating_filter_enable" value="1" <!--#if int($rating_filter_enable) > 0 then 'checked="checked"' else ""#--> />
                        <span class="desc">$T('explain-rating_filter_enable')</span>
                    </div>
                    <div class="field-pair" id="rating_filter_abort">
                        <label class="config">$T('opt-rating_filter_abort_if')</label>
                        <div class="rating-filter">
                            <p>
                                <label for="rating_filter_abort_video">$T('opt-rating_filter_video')</label>
                                <select name="rating_filter_abort_video" id="rating_filter_abort_video">
                                    <option value="0" <!--#if $rating_filter_abort_video == 0 then 'selected="selected"' else ""#--> >$T('notUsed')</option>                                
                                    <!--#for $val in $range(1, 10)#--><option value="$val" <!--#if $rating_filter_abort_video == $val then 'selected="selected"' else ""#--> >$val $T('orLess')</option><!--#end for#-->
                                </select>
                            </p>
                            <p>
                                <label for="rating_filter_abort_audio">$T('opt-rating_filter_audio')</label>
                                <select name="rating_filter_abort_audio" id="rating_filter_abort_audio">
                                    <option value="0" <!--#if $rating_filter_abort_audio == 0 then 'selected="selected"' else ""#--> >$T('notUsed')</option>
                                    <!--#for $val in $range(1, 10)#--><option value="$val" <!--#if $rating_filter_abort_audio == $val then 'selected="selected"' else ""#--> >$val $T('orLess')</option><!--#end for#-->
                                </select>
                            </p>
                            <p>
                                <span>
                                    <input type="checkbox" value="1" id="rating_filter_abort_encrypted" name="rating_filter_abort_encrypted" <!--#if int($rating_filter_abort_encrypted) > 0 then 'checked="checked"' else ""#--> />
                                    <label for="rating_filter_abort_encrypted">$T('opt-rating_filter_passworded')</label>
                                </span>
                                <span>
                                    <input type="checkbox" value="1" id="rating_filter_abort_encrypted_confirm" name="rating_filter_abort_encrypted_confirm" <!--#if int($rating_filter_abort_encrypted_confirm) > 0 then 'checked="checked"' else ""#--> />
                                    <label for="rating_filter_abort_encrypted_confirm">$T('opt-rating_filter_confirmed')</label>
                                </span>
                            </p>                            
                            <p>
                                <span>
                                    <input type="checkbox" value="1" id="rating_filter_abort_spam" name="rating_filter_abort_spam" <!--#if int($rating_filter_abort_spam) > 0 then 'checked="checked"' else ""#--> />
                                    <label for="rating_filter_abort_spam">$T('opt-rating_filter_spam')</label>
                                </span>
                                <span>
                                    <input type="checkbox" value="1" id="rating_filter_abort_spam_confirm" name="rating_filter_abort_spam_confirm" <!--#if int($rating_filter_abort_spam_confirm) > 0 then 'checked="checked"' else ""#--> />
                                    <label for="rating_filter_abort_spam_confirm">$T('opt-rating_filter_confirmed')</label>
                                </span>
                            </p>                            
                            <p>
                                <input type="checkbox" value="1" id="rating_filter_abort_downvoted" name="rating_filter_abort_downvoted" <!--#if int($rating_filter_abort_downvoted) > 0 then 'checked="checked"' else ""#--> />
                                <label for="rating_filter_abort_downvoted">$T('opt-rating_filter_downvoted')</label>
                            </p>
                            <p>
                                <label for="rating_filter_abort_keywords">$T('opt-rating_filter_keywords')</label>
                                <input type="text" name="rating_filter_abort_keywords" id="rating_filter_abort_keywords" value="$rating_filter_abort_keywords"/>
                                <span class="desc">$T('explain-rating_filter_keywords')</span>
                            </p>
                        </div>
                    </div>
                    <div class="field-pair" id="rating_filter_pause">
                        <label class="config">$T('opt-rating_filter_pause_if')</label>
                        <div class="rating-filter">
                            <p>
                                <label for="rating_filter_pause_video">$T('opt-rating_filter_video')</label>
                                <select name="rating_filter_pause_video" id="rating_filter_pause_video">
                                    <option value="0" <!--#if $rating_filter_pause_video == 0 then 'selected="selected"' else ""#--> >$T('notUsed')</option>
                                    <!--#for $val in $range(1, 10)#--><option value="$val" <!--#if $rating_filter_pause_video == $val then 'selected="selected"' else ""#--> >$val $T('orLess')</option><!--#end for#-->
                                </select>
                            </p>
                            <p>
                                <label for="rating_filter_pause_audio">$T('opt-rating_filter_audio')</label>
                                <select name="rating_filter_pause_audio" id="rating_filter_pause_audio">
                                    <option value="0" <!--#if $rating_filter_pause_audio == 0 then 'selected="selected"' else ""#--> >$T('notUsed')</option>
                                    <!--#for $val in $range(1, 10)#--><option value="$val" <!--#if $rating_filter_pause_audio == $val then 'selected="selected"' else ""#--> >$val $T('orLess') </option><!--#end for#-->
                                </select>
                            </p>
                            <p>
                                <span>
                                    <input type="checkbox" value="1" id="rating_filter_pause_encrypted" name="rating_filter_pause_encrypted" <!--#if int($rating_filter_pause_encrypted) > 0 then 'checked="checked"' else ""#--> />
                                    <label for="rating_filter_pause_encrypted">$T('opt-rating_filter_passworded')</label>
                                </span>
                                <span>
                                    <input type="checkbox" value="1" id="rating_filter_pause_encrypted_confirm" name="rating_filter_pause_encrypted_confirm" <!--#if int($rating_filter_pause_encrypted_confirm) > 0 then 'checked="checked"' else ""#--> />
                                    <label for="rating_filter_pause_encrypted_confirm">$T('opt-rating_filter_confirmed')</label>
                                </span>
                            </p>                            
                            <p>
                                <span>
                                    <input type="checkbox" value="1" id="rating_filter_pause_spam" name="rating_filter_pause_spam" <!--#if int($rating_filter_pause_spam) > 0 then 'checked="checked"' else ""#--> />
                                    <label for="rating_filter_pause_spam">$T('opt-rating_filter_spam')</label>
                                </span>
                                <span>
                                    <input type="checkbox" value="1" id="rating_filter_pause_spam_confirm" name="rating_filter_pause_spam_confirm" <!--#if int($rating_filter_pause_spam_confirm) > 0 then 'checked="checked"' else ""#--> />
                                    <label for="rating_filter_pause_spam_confirm">$T('opt-rating_filter_confirmed')</label>
                                </span>
                            </p>                            
                            <p>
                                <input type="checkbox" value="1" id="rating_filter_pause_downvoted" name="rating_filter_pause_downvoted" <!--#if int($rating_filter_pause_downvoted) > 0 then 'checked="checked"' else ""#--> />
                                <label for="rating_filter_pause_downvoted">$T('opt-rating_filter_downvoted')</label>
                            </p>
                            <p>
                                <label for="rating_filter_pause_keywords">$T('opt-rating_filter_keywords')</label>
                                <input type="text" name="rating_filter_pause_keywords" id="rating_filter_pause_keywords" value="$rating_filter_pause_keywords"/>
                                <span class="desc">$T('explain-rating_filter_keywords')</span>
                            </p>
                        </div>
                    </div>
                    <div class="field-pair">
                        <button class="btn btn-default saveButton"><span class="glyphicon glyphicon-ok"></span> $T('button-saveChanges')</button>
                    </div>
                </fieldset>
            </div><!-- /col1 -->
        </div><!-- /section -->
    </form>
</div><!-- /colmask -->

<script type="text/javascript">
\$(document).ready(function() {
    if (!\$('#rating_filter_enable').is(":checked")) {
        \$("#rating_filter_abort").hide();   
        \$("#rating_filter_pause").hide();    
    }
    \$('#rating_filter_enable').change(function () {
        if (\$(this).is(":checked")) {
            \$("#rating_filter_abort").show();   
            \$("#rating_filter_pause").show();   
        }        
        else {
            \$("#rating_filter_abort").hide();   
            \$("#rating_filter_pause").hide();
        }
    });

    \$('.restoreDefaults').click(function(e) {
        // Get section name
        var sectionName = \$(this).parents('.section').find('.col2 h3').text().trim()

        // Confirm?
        if(!confirm("$T('explain-restoreDefaults') \""+sectionName+"\"\n$T('confirm')")) return false
        e.preventDefault()

        // Need to get all the input values, so same way as saving normally
        var key_container = {}
        \$(this).parents('.section').extractFormDataTo(key_container);
        key_container = Object.keys(key_container)

        // Send request
        \$.ajax({
            type: "GET",
            url: "../../tapi",
            data: "mode=set_config_default&session=${session}&output=json&keyword=" + key_container.join('&keyword=')
        }).then(function(data) {
            // Reload page
            document.location = document.location
        })
    })
});
</script>

<!--#include $webdir + "/_inc_footer_uc.tmpl"#--><|MERGE_RESOLUTION|>--- conflicted
+++ resolved
@@ -1,9 +1,5 @@
 <!--#set global $pane="Switches"#-->
-<<<<<<< HEAD
-<!--#set global $help_uri="configure-switches-1-0"#-->
-=======
 <!--#set global $help_uri="configuration/1.1/switches"#-->
->>>>>>> 8abcf085
 <!--#include $webdir + "/_inc_header_uc.tmpl"#-->
 
 <div class="colmask">
@@ -29,17 +25,10 @@
                         </select>
                         <span class="desc">$T('explain-check_new_rel')</span>
                     </div>
-<<<<<<< HEAD
-                    <div class="field-pair <!--#if not $have_ampm then "disabled" else "" #-->">
-                        <label class="config" for="ampm">$T('opt-ampm')</label>
-                        <input type="checkbox" name="ampm" id="ampm" value="1" <!--#if int($ampm) > 0 then 'checked="checked"' else ""#--> <!--#if not $have_ampm then 'readonly="readonly" disabled="disabled"' else "" #--> />
-                        <span class="desc">$T('explain-ampm')</span>
-=======
                     <div class="field-pair">
                         <label class="config" for="enable_https_verification">$T('opt-enable_https_verification')</label>
                         <input type="checkbox" name="enable_https_verification" id="enable_https_verification" value="1" <!--#if int($enable_https_verification) > 0 then 'checked="checked"' else ""#--> />
                         <span class="desc">$T('explain-enable_https_verification')</span>
->>>>>>> 8abcf085
                     </div>
                     <div class="field-pair">
                         <button class="btn btn-default saveButton"><span class="glyphicon glyphicon-ok"></span> $T('button-saveChanges')</button>
@@ -105,14 +94,11 @@
                         <span class="desc">$T('explain-pre_script')</span>
                     </div>
                     <div class="field-pair">
-<<<<<<< HEAD
-=======
                         <label class="config" for="propagation_delay">$T('opt-propagation_delay')</label>
                         <input type="number" name="propagation_delay" id="propagation_delay" value="$propagation_delay" /> <i>$T('minutes')</i>
                         <span class="desc">$T('explain-propagation_delay')</span>
                     </div>
                     <div class="field-pair">
->>>>>>> 8abcf085
                         <label class="config" for="top_only">$T('opt-top_only')</label>
                         <input type="checkbox" name="top_only" id="top_only" value="1" <!--#if int($top_only) > 0 then 'checked="checked"' else ""#--> />
                         <span class="desc">$T('explain-top_only')</span>
@@ -123,15 +109,9 @@
                         <span class="desc">$T('explain-pre_check')</span>
                     </div>
                     <div class="field-pair">
-<<<<<<< HEAD
-                        <label class="config" for="fail_hopeless">$T('opt-fail_hopeless')</label>
-                        <input type="checkbox" name="fail_hopeless" id="fail_hopeless" value="1" <!--#if int($fail_hopeless) > 0 then 'checked="checked"' else ""#--> />
-                        <span class="desc">$T('explain-fail_hopeless')</span>
-=======
                         <label class="config" for="fail_hopeless_jobs">$T('opt-fail_hopeless_jobs')</label>
                         <input type="checkbox" name="fail_hopeless_jobs" id="fail_hopeless_jobs" value="1" <!--#if int($fail_hopeless_jobs) > 0 then 'checked="checked"' else ""#--> />
                         <span class="desc">$T('explain-fail_hopeless_jobs')</span>
->>>>>>> 8abcf085
                     </div>
                     <div class="field-pair">
                         <label class="config" for="no_dupes">$T('opt-no_dupes')</label>
@@ -174,10 +154,6 @@
                         <input type="text" name="unwanted_extensions" id="unwanted_extensions" value="$unwanted_extensions"/>
                         <span class="desc">$T('explain-unwanted_extensions')</span>
                     </div>
-<<<<<<< HEAD
-                    
-=======
->>>>>>> 8abcf085
                     <div class="field-pair">
                         <label class="config" for="auto_sort">$T('opt-auto_sort')</label>
                         <input type="checkbox" name="auto_sort" id="auto_sort" value="1" <!--#if int($auto_sort) > 0 then 'checked="checked"' else ""#--> />
@@ -204,11 +180,7 @@
                     <div class="field-pair">
                         <label class="config" for="enable_all_par">$T('opt-enable_all_par')</label>
                         <input type="checkbox" name="enable_all_par" id="enable_all_par" value="1" <!--#if int($enable_all_par) > 0 then 'checked="checked"' else ""#--> />
-<<<<<<< HEAD
-                        <span class="desc">$T('explain-enable_all_par')</span>
-=======
                         <span class="desc">$T('explain-enable_all_par').replace('.', '<br/>')</span>
->>>>>>> 8abcf085
                     </div>
                     <div class="field-pair">
                         <label class="config" for="quick_check">$T('opt-quick_check')</label>
@@ -219,7 +191,6 @@
                         <label class="config" for="par2_multicore">$T('opt-par2_multicore')</label>
                         <input type="checkbox" name="par2_multicore" id="par2_multicore" value="1" <!--#if int($par2_multicore) > 0 then 'checked="checked"' else ""#--> <!--#if not $have_multicore then 'readonly="readonly" disabled="disabled"' else "" #--> />
                         <span class="desc">$T('explain-par2_multicore')</span>
-<<<<<<< HEAD
                     </div>
                     <div class="field-pair">
                         <label class="config" for="par_option">$T('opt-par_option')</label>
@@ -235,23 +206,6 @@
                         <label class="config" for="safe_postproc">$T('opt-safe_postproc')</label>
                         <input type="checkbox" name="safe_postproc" id="safe_postproc" value="1" <!--#if int($safe_postproc) > 0 then 'checked="checked"' else ""#--> />
                         <span class="desc">$T('explain-safe_postproc')</span>
-=======
->>>>>>> 8abcf085
-                    </div>
-                    <div class="field-pair">
-                        <label class="config" for="par_option">$T('opt-par_option')</label>
-                        <input type="text" name="par_option" id="par_option" value="$par_option" />
-                        <span class="desc">$T('explain-par_option')</span>
-                    </div>
-                    <div class="field-pair">
-                        <label class="config" for="sfv_check">$T('opt-sfv_check')</label>
-                        <input type="checkbox" name="sfv_check" id="sfv_check" value="1" <!--#if int($sfv_check) > 0 then 'checked="checked"' else ""#--> />
-                        <span class="desc">$T('explain-sfv_check')</span>
-                    </div>
-                    <div class="field-pair">
-                        <label class="config" for="safe_postproc">$T('opt-safe_postproc')</label>
-                        <input type="checkbox" name="safe_postproc" id="safe_postproc" value="1" <!--#if int($safe_postproc) > 0 then 'checked="checked"' else ""#--> />
-                        <span class="desc">$T('explain-safe_postproc')</span>
                     </div>
                     <div class="field-pair">
                         <label class="config" for="enable_recursive">$T('opt-enable_recursive')</label>
@@ -269,19 +223,6 @@
                         <span class="desc">$T('explain-overwrite_files')</span>
                     </div>
                     <div class="field-pair">
-<<<<<<< HEAD
-                        <label class="config" for="enable_filejoin">$T('opt-enable_filejoin')</label>
-                        <input type="checkbox" name="enable_filejoin" id="enable_filejoin" value="1" <!--#if int($enable_filejoin) > 0 then 'checked="checked"' else ""#--> />
-                        <span class="desc">$T('explain-enable_filejoin')</span>
-                    </div>
-                    <div class="field-pair">
-                        <label class="config" for="enable_tsjoin">$T('opt-enable_tsjoin')</label>
-                        <input type="checkbox" name="enable_tsjoin" id="enable_tsjoin" value="1" <!--#if int($enable_tsjoin) > 0 then 'checked="checked"' else ""#--> />
-                        <span class="desc">$T('explain-ts_join')</span>
-                    </div>
-                    <div class="field-pair">
-=======
->>>>>>> 8abcf085
                         <label class="config" for="unpack_check">$T('opt-unpack_check')</label>
                         <input type="checkbox" name="unpack_check" id="unpack_check" value="1" <!--#if int($unpack_check) > 0 then 'checked="checked"' else ""#--> />
                         <span class="desc">$T('explain-unpack_check')</span>
