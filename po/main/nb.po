--- conflicted
+++ resolved
@@ -7,26 +7,15 @@
 msgstr ""
 "Project-Id-Version: sabnzbd\n"
 "Report-Msgid-Bugs-To: FULL NAME <EMAIL@ADDRESS>\n"
-<<<<<<< HEAD
-"POT-Creation-Date: 2017-08-24 15:30+0000\n"
-"PO-Revision-Date: 2017-05-23 11:46+0000\n"
-"Last-Translator: Safihre <safihre@sabnzbd.org>\n"
-=======
 "POT-Creation-Date: 2017-09-10 20:30+0000\n"
 "PO-Revision-Date: 2017-09-03 14:07+0000\n"
 "Last-Translator: Steffen Bærø <steffen.baro@gmail.com>\n"
->>>>>>> ba7d906b
 "Language-Team: Norwegian Bokmal <nb@li.org>\n"
 "MIME-Version: 1.0\n"
 "Content-Type: text/plain; charset=UTF-8\n"
 "Content-Transfer-Encoding: 8bit\n"
-<<<<<<< HEAD
-"X-Launchpad-Export-Date: 2017-08-25 05:49+0000\n"
-"X-Generator: Launchpad (build 18446)\n"
-=======
 "X-Launchpad-Export-Date: 2017-09-11 06:25+0000\n"
 "X-Generator: Launchpad (build 18449)\n"
->>>>>>> ba7d906b
 
 #: SABnzbd.py [Error message]
 msgid "Failed to start web-interface"
@@ -58,19 +47,11 @@
 
 #: SABnzbd.py [Error message] # SABnzbd.py [Error message]
 msgid "Verification and repair will not be possible."
-<<<<<<< HEAD
-msgstr ""
-
-#: SABnzbd.py [Error message]
-msgid "MultiPar binary... NOT found!"
-msgstr ""
-=======
 msgstr "Verifikasjon og reparasjon vil ikke være mulig."
 
 #: SABnzbd.py [Error message]
 msgid "MultiPar binary... NOT found!"
 msgstr "MultiPar-binærfil... IKKE funnet!"
->>>>>>> ba7d906b
 
 #: SABnzbd.py [Warning message]
 msgid "Your UNRAR version is %s, we recommend version %s or higher.<br />"
@@ -79,11 +60,7 @@
 
 #: SABnzbd.py [Error message]
 msgid "Downloads will not unpacked."
-<<<<<<< HEAD
-msgstr ""
-=======
 msgstr "Nedlastinger vil ikke blir pakket ut."
->>>>>>> ba7d906b
 
 #: SABnzbd.py [Error message]
 msgid "unrar binary... NOT found"
@@ -494,17 +471,6 @@
 msgid "Error removing %s"
 msgstr "Feil ved fjerning av %s"
 
-<<<<<<< HEAD
-#: sabnzbd/dirscanner.py [Warning message] # sabnzbd/rss.py [Warning message]
-msgid "Cannot read %s"
-msgstr "Kan ikke lese %s"
-
-#: sabnzbd/dirscanner.py [Error message]
-msgid "Error while adding %s, removing"
-msgstr "Kunne ikke legge til %s, tar bort"
-
-=======
->>>>>>> ba7d906b
 #: sabnzbd/dirscanner.py [Error message] # sabnzbd/dirscanner.py [Error message]
 msgid "Cannot read Watched Folder %s"
 msgstr "Kan ikke lese den overvåkede mappen %s"
@@ -1034,14 +1000,6 @@
 #: sabnzbd/newsunpack.py # sabnzbd/newsunpack.py
 msgid ""
 "Invalid par2 files or invalid PAR2 parameters, cannot verify or repair"
-<<<<<<< HEAD
-msgstr ""
-
-#: sabnzbd/newsunpack.py # sabnzbd/newsunpack.py
-#: sabnzbd/newsunpack.py # sabnzbd/newsunpack.py
-msgid "Repair failed, not enough repair blocks (%s short)"
-=======
->>>>>>> ba7d906b
 msgstr ""
 
 #: sabnzbd/newsunpack.py # sabnzbd/newsunpack.py
@@ -4933,12 +4891,6 @@
 
 #: sabnzbd/skintext.py
 msgid ""
-<<<<<<< HEAD
-"In order to download from Usenet you will require access to a provider. Your "
-"ISP may provide you with access, however a premium provider is recommended. "
-"Don't have a Usenet provider? We recommend trying %s."
-msgstr ""
-=======
 "In order to download from usenet you will require access to a provider. Your "
 "ISP may provide you with access, however a premium provider is recommended."
 msgstr ""
@@ -4949,7 +4901,6 @@
 #: sabnzbd/skintext.py
 msgid "Don't have a usenet provider? We recommend trying %s."
 msgstr "Har du ikke noen usenet leverandør? Vi anbefaler å prøve %s."
->>>>>>> ba7d906b
 
 #: sabnzbd/tvsort.py [Error message]
 msgid "Error getting TV info (%s)"
